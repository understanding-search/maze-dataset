"""TokenizationMode enum and the MazeTokenizer class"""

import abc
import itertools
import warnings
from enum import Enum
from functools import cached_property
<<<<<<< HEAD
from typing import (
    TYPE_CHECKING, 
    Any, 
    Callable, 
    Iterable, 
    Mapping, 
    Sequence, 
    Literal,
    TypedDict,
)
from jaxtyping import Int64, Int8, Int
=======
from pathlib import Path
from typing import Any, Callable, Iterable, Literal, Mapping, Sequence
>>>>>>> 1f167617

import numpy as np
from jaxtyping import Int64
from muutils.json_serialize import (
    SerializableDataclass,
    serializable_dataclass,
    serializable_field,
)
from muutils.kappa import Kappa
from zanj.loading import load_item_recursive

# from maze_dataset import SolvedMaze
from maze_dataset.constants import (
    SPECIAL_TOKENS,
    VOCAB,
    VOCAB_LIST,
    VOCAB_TOKEN_TO_INDEX,
    ConnectionArray,
    ConnectionList,
    Coord,
    CoordArray,
    CoordTup,
)
from maze_dataset.generation import numpy_rng
from maze_dataset.maze.lattice_maze import LatticeMaze, SolvedMaze
from maze_dataset.token_utils import (
    get_cardinal_direction,
    get_relative_direction,
    tokens_between,
)
from maze_dataset.util import (
    TokenizerDeprecationWarning,
    TokenizerPendingDeprecationWarning,
    _coord_to_strings_indexed,
    _coord_to_strings_UT,
    connection_list_to_adj_list,
    coords_to_strings,
    flatten,
    strings_to_coords,
)
from maze_dataset.utils import (
    WhenMissing,
    corner_first_ndindex,
    empty_sequence_if_attr_false,
    lattice_connection_array,
)


class TokenError(ValueError):
    """error for tokenization"""

    pass


class TokenizationMode(Enum):
    """mode of tokenization

    # Abbreviations:
    - `AOTP`: Ajacency list, Origin, Target, Path
    - `UT`: Unique Token (for each coordiate)
    - `CTT`: Coordinate Tuple Tokens (each coordinate is tokenized as a tuple of integers)

    # Modes:
    - `AOTP_UT_rasterized`: the "classic" mode: assigning tokens to each coordinate is done via rasterization
        example: for a 3x3 maze, token order is `(0,0), (0,1), (0,2), (1,0), (1,1), (1,2), (2,0), (2,1), (2,2)`
    - `AOTP_UT_uniform`: new mode, where a 3x3 tokenization scheme and 5x5 tokenizations scheme are compatible
        uses `corner_first_ndindex` function to order the tokens
    - `AOTP_CTT_indexed`: each coordinate is a tuple of integers
    """

    AOTP_UT_rasterized = "AOTP_UT_rasterized"
    AOTP_UT_uniform = "AOTP_UT_uniform"
    AOTP_CTT_indexed = "AOTP_CTT_indexed"

    def to_legacy_tokenizer(self, max_grid_size: int | None = None):
        return MazeTokenizer(tokenization_mode=self, max_grid_size=max_grid_size)


_NDINDEX_FUNC_MAP: dict[
    TokenizationMode, Callable[[int], Iterable[tuple[int, ...]]]
] = {
    TokenizationMode.AOTP_UT_rasterized: lambda n: list(np.ndindex(n, n)),
    TokenizationMode.AOTP_UT_uniform: lambda n: corner_first_ndindex(n, 2),
}


def is_UT(tokenization_mode: TokenizationMode) -> bool:
    return tokenization_mode in (
        TokenizationMode.AOTP_UT_rasterized,
        TokenizationMode.AOTP_UT_uniform,
    )


def get_tokens_up_to_path_start(
    tokens: list[str],
    include_start_coord: bool = True,
    tokenization_mode: TokenizationMode = TokenizationMode.AOTP_UT_uniform,
) -> list[str]:
    warnings.warn(
        "`maze_tokenizer.get_tokens_up_to_path_start` will be deprecated for a `MazeTokenizer2`-compatible function in a future release.",
        TokenizerPendingDeprecationWarning,
    )
    path_start_idx: int = tokens.index(SPECIAL_TOKENS.PATH_START) + 1
    if include_start_coord:
        if is_UT(tokenization_mode):
            return tokens[: path_start_idx + 1]
        elif tokenization_mode == TokenizationMode.AOTP_CTT_indexed:
            return tokens[: path_start_idx + 5]
        else:
            raise ValueError(f"Invalid tokenization mode: {tokenization_mode}")
    else:
        return tokens[:path_start_idx]


_MAZETOKENIZER_PROPERTIES_TO_SERIALIZE: list[str] = [
    "name",
    "grid_size",
    "token_arr",
    "tokenizer_map",
    "vocab_size",
    "padding_token_index",
]


@serializable_dataclass(
    properties_to_serialize=_MAZETOKENIZER_PROPERTIES_TO_SERIALIZE, kw_only=True
)
class MazeTokenizer(SerializableDataclass):
    """Tokenizer for mazes

    # Parameters:
     - `tokenization_mode: TokenizationMode`
        mode of tokenization. required.
    - `max_grid_size: int | None`
        maximum grid size. required for actually turning text tokens to numerical tokens, but not for moving between coordinates/mazes and text

    # Properties
    - `name: str`
        auto-generated name of the tokenizer from mode and size

    ## Conditional Properties

    - `node_strings_map: Mapping[CoordTup, str]`
        map from node to string. This returns a `muutils.kappa.Kappa` object which you can use like a dictionary. returns `None` if not a `UT` mode

    these all return `None` if `max_grid_size` is `None`.
    Prepend `_` to the name to get a guaranteed type, and cause an exception if `max_grid_size` is `None`

    - `token_arr: list[str]`
        list of tokens, in order of their indices in the vocabulary
    - `tokenizer_map: Mapping[str, int]`
        map from token to index
    - `vocab_size: int`
        size of the vocabulary
    - `padding_token_index: int`
        index of the padding token

    # Methods
    - `coords_to_strings(coords: list[CoordTup]) -> list[str]`
        convert a list of coordinates to a list of tokens. Optionally except, skip, or ignore non-coordinates
    - `strings_to_coords(strings: list[str]) -> list[CoordTup]`
        convert a list of tokens to a list of coordinates. Optionally except, skip, or ignore non-coordinates

    """

    # parameters
    # ============================================================

    tokenization_mode: TokenizationMode = serializable_field(
        default=TokenizationMode.AOTP_UT_uniform,
        serialization_fn=lambda x: x.value,
        loading_fn=lambda x: TokenizationMode[x["tokenization_mode"]],
    )

    max_grid_size: int | None = serializable_field(default=None)

    # properties
    # ============================================================

    @property
    def name(self) -> str:
        max_grid_size_str: str = (
            f"-g{self.max_grid_size}" if self.max_grid_size is not None else ""
        )
        return f"maze_tokenizer-{self.tokenization_mode.value}{max_grid_size_str}"

    @cached_property
    def _node_strings_map(self) -> Mapping[CoordTup, list[str]]:
        """map a coordinate to a token"""
        if self.tokenization_mode in (
            TokenizationMode.AOTP_UT_rasterized,
            TokenizationMode.AOTP_UT_uniform,
        ):
            return Kappa(_coord_to_strings_UT)
        elif self.tokenization_mode == TokenizationMode.AOTP_CTT_indexed:
            return Kappa(_coord_to_strings_indexed)
        else:
            raise ValueError(
                f"Invalid tokenization mode {self.tokenization_mode}",
                f"expected one of {TokenizationMode.__members__}",
            )

    @cached_property
    def node_strings_map(self) -> Mapping[CoordTup, list[str]] | None:
        """map a coordinate to a token"""
        if self.tokenization_mode in (
            TokenizationMode.AOTP_UT_rasterized,
            TokenizationMode.AOTP_UT_uniform,
        ):
            return None
        else:
            return self._node_strings_map

    # conditional properties (on max_grid_size existing)
    # ------------------------------------------------------------

    @cached_property
    def _token_arr(self) -> list[str]:
        """map from index to token"""
        if self.max_grid_size is None:
            raise ValueError(
                f"max_grid_size must be specified to use token_arr property: {self.max_grid_size = }"
            )

        output: list[str] = list(SPECIAL_TOKENS.values())

        if self.tokenization_mode in (
            TokenizationMode.AOTP_UT_rasterized,
            TokenizationMode.AOTP_UT_uniform,
        ):
            output.extend(
                [
                    self._node_strings_map[coord][0]
                    for coord in _NDINDEX_FUNC_MAP[self.tokenization_mode](
                        self.max_grid_size
                    )
                ]
            )
        elif self.tokenization_mode == TokenizationMode.AOTP_CTT_indexed:
            # TODO: this is hacky, but we don't want to modify the original SPECIAL_TOKENS since that will break old models
            output.extend(
                [
                    "(",
                    ",",
                    ")",  # new special chars
                    *map(str, range(self.max_grid_size)),  # numbers
                ]
            )
        else:
            raise ValueError(
                f"Invalid tokenization mode {self.tokenization_mode}",
                f"expected one of {TokenizationMode.__members__}",
            )

        return output

    @cached_property
    def token_arr(self) -> list[str] | None:
        if self.max_grid_size is None:
            return None
        return self._token_arr

    @cached_property
    def _tokenizer_map(self) -> dict[str, int]:
        """map from token to index"""
        return {token: i for i, token in enumerate(self._token_arr)}

    @cached_property
    def tokenizer_map(self) -> dict[str, int] | None:
        if self.max_grid_size is None:
            return None
        return self._tokenizer_map

    @property
    def _vocab_size(self) -> int:
        return len(self._token_arr)

    @property
    def vocab_size(self) -> int | None:
        if self.max_grid_size is None:
            return None
        return self._vocab_size

    @property
    def _n_tokens(self) -> int:
        # TODO: deprecate
        return self._vocab_size

    @property
    def n_tokens(self) -> int | None:
        if self.max_grid_size is None:
            return None
        return self._n_tokens

    @cached_property
    def _padding_token_index(self) -> int:
        return self.tokenizer_map[SPECIAL_TOKENS.PADDING]

    @cached_property
    def padding_token_index(self) -> int | None:
        if self.max_grid_size is None:
            return None
        return self._padding_token_index

    # conversion functions
    # ============================================================

    def coords_to_strings(
        self,
        coords: list[CoordTup],
        when_noncoord: WhenMissing = "skip",
    ) -> list[str]:
        if self.tokenization_mode in (
            TokenizationMode.AOTP_UT_rasterized,
            TokenizationMode.AOTP_UT_uniform,
        ):
            return coords_to_strings(
                coords=coords,
                coord_to_strings_func=_coord_to_strings_UT,
                when_noncoord=when_noncoord,
            )
        elif self.tokenization_mode == TokenizationMode.AOTP_CTT_indexed:
            return coords_to_strings(
                coords=coords,
                coord_to_strings_func=_coord_to_strings_indexed,
                when_noncoord=when_noncoord,
            )
        else:
            raise ValueError(
                f"Invalid tokenization mode {self.tokenization_mode}",
                f"expected one of {TokenizationMode.__members__}",
            )

    @staticmethod
    def strings_to_coords(
        text: str,
        when_noncoord: WhenMissing = "skip",
    ) -> list[str | CoordTup]:
        return strings_to_coords(text=text, when_noncoord=when_noncoord)

    def encode(self, text: str | list[str]) -> list[int]:
        """encode a string or list of strings into a list of tokens"""
        try:
            if isinstance(text, str):
                text = text.split()
            return [self.tokenizer_map[token] for token in text]
        except KeyError as e:
            raise TokenError(
                f"Token {e} not found",
                f"in vocabulary of {self}:",
                f"{self.token_arr}",
            ) from e

    def decode(
        self, tokens: Sequence[int], joined_tokens: bool = False
    ) -> list[str] | str:
        """decode a list of tokens into a string or list of strings"""
        try:
            output: list[str] = [self.token_arr[token] for token in tokens]
        except IndexError as e:
            raise TokenError(
                f"Token index '{e}' not found in vocabulary of length {self.vocab_size}"
            ) from e
        if joined_tokens:
            return " ".join(output)
        else:
            return output

    # UT-only coordinate stuff
    # ============================================================

    @cached_property
    def coordinate_tokens_coords(self) -> dict[CoordTup, int]:
        print(f"{self.tokenization_mode = }")
        if not self.is_UT():
            raise ValueError(
                f"coordinate_tokens_coords is only valid for UT tokenization modes, got {self.tokenization_mode = }"
            )
        if self.max_grid_size is None:
            raise ValueError(
                f"max_grid_size must be specified to use coordinate_tokens: {self.max_grid_size = }"
            )

        raw_converted: list[CoordTup | str] = self.strings_to_coords(
            self.token_arr, when_noncoord="include"
        )

        # filter out non-coordinates
        return {
            coord: i
            for i, coord in enumerate(raw_converted)
            if not isinstance(coord, str)
        }

    @cached_property
    def coordinate_tokens_ids(self) -> dict[str, int]:
        # checks performed in call
        output: dict[str, int] = dict()

        for coord, index in self.coordinate_tokens_coords.items():
            _for_key: list[str] = self.coords_to_strings([coord])
            assert len(_for_key) == 1
            output[_for_key[0]] = index

        return output

    # other
    # ============================================================

    def summary(self) -> dict:
        """returns a summary of the tokenization mode"""
        return {
            "tokenization_mode": self.tokenization_mode.value,
            "max_grid_size": self.max_grid_size,
            "vocab_size": self.vocab_size,
        }

    def is_AOTP(self) -> bool:
        """returns true if a tokenization mode is Adjacency list, Origin, Target, Path"""
        return self.tokenization_mode in (
            TokenizationMode.AOTP_UT_rasterized,
            TokenizationMode.AOTP_UT_uniform,
            TokenizationMode.AOTP_CTT_indexed,
        )

    def is_UT(self) -> bool:
        return is_UT(self.tokenization_mode)

    def clear_cache(self):
        """clears all cached properties"""
        # delete the properties only if they exist
        for name, prop in self.__class__.__dict__.items():
            if isinstance(prop, cached_property):
                # if the property exists, delete it
                try:
                    delattr(self, name)
                except AttributeError as e:
                    pass


@serializable_dataclass(frozen=True, kw_only=True)
class TokenizerElement(SerializableDataclass, abc.ABC):
    """Superclass for tokenizer elements.

    # Development
    Due to the functionality of `ALL_TOKENIZERS`, `TokenizerElement` subclasses may only contain fields of type `utils.FiniteValued`.
    Implementing a subclass with an `int` or `float`-typed field, for example, is not supported.
    In the event that adding such fields is deemed necessary, `ALL_TOKENIZERS` must be updated.
    """

    @property
    def name(self) -> str:
        def _stringify(k: str, v: Any):
            if isinstance(v, bool):
                return f"{k}={str(v)[0]}"
            if isinstance(v, TokenizerElement):
                return v.name
            if isinstance(v, tuple):
                return f"{k}={''.join(['(', *[str(x)+', ' for x in v], ')'])}"
            else:
                return f"{k}={v}"

        members_str: str = ", ".join(
            [_stringify(k, v) for k, v in self.__dict__.items()]
        )
        r = f"{type(self).__name__}({members_str})"
        if "." in r and r.index("(") > r.index("."):
            return "".join(r.split(".")[1:])
        else:
            return r

    def __str__(self):
        return self.name

    def __hash__(self):
        """Hashing algorithm to identify unique `TokenizerElement` instances.
        Default dataclass `__hash__` operates on fields only, so instances of distinct but empty dataclass instances can collide.
        For example, this causes problems with `StepTokenizers.Singles()`, and `StepTokenizers.Straightaways()` hashing identically.
        """
        return hash(
            hash(repr(type(self)))
            ^ (hash(hash((key, val)) for key, val in self.__dict__.items()) ** 3)
        )

    @classmethod
    def _level_one_subclass(cls) -> type["TokenizerElement"]:
        """Returns the immediate subclass of `TokenizerElement` of which `cls` is an instance."""
        return (
            set(cls.__mro__).intersection(set(TokenizerElement.__subclasses__())).pop()
        )

    def _tokenizer_elements(self) -> list["TokenizerElement"]:
        """Returns a list of all `TokenizerElement` instances contained in the subtree."""
        if not any(type(el) == tuple for el in self.__dict__.values()):
            return list(
                flatten(
                    [
                        [el] + el._tokenizer_elements()
                        for el in self.__dict__.values()
                        if isinstance(el, TokenizerElement)
                    ]
                )
            )
        else:
            non_tuple_elems: list[TokenizerElement] = list(
                flatten(
                    [
                        [el] + el._tokenizer_elements()
                        for el in self.__dict__.values()
                        if isinstance(el, TokenizerElement)
                    ]
                )
            )
            tuple_elems: list[TokenizerElement] = list(
                flatten(
                    [
                        [
                            [tup_el] + tup_el._tokenizer_elements()
                            for tup_el in el
                            if isinstance(tup_el, TokenizerElement)
                        ]
                        for el in self.__dict__.values()
                        if isinstance(el, tuple)
                    ]
                )
            )
            non_tuple_elems.extend(tuple_elems)
            return non_tuple_elems

    @classmethod
    @abc.abstractmethod
    def attribute_key(cls) -> str:
        """Returns the binding used in `MazeTokenizer2` for that type of `TokenizerElement`."""
        raise NotImplementedError

    def to_tokens(self, *args, **kwargs) -> list[str]:
        """Converts a maze element into a list of tokens.
        Not all `TokenizerElement` subclasses produce tokens, so this is not an abstract method.
        Those subclasses which do produce tokens should override this method.
        """
        raise NotImplementedError

    @abc.abstractmethod
    def is_valid(self) -> bool:
        """Returns if `self` contains data members capable of producing an overall valid `MazeTokenizer2`.
        Some `TokenizerElement` instances may be created which are not useful despite obeying data member type hints.
        `is_valid` allows for more precise detection of invalid `TokenizerElement`s beyond type hinting alone.
        If type hints are sufficient to constrain the possible instances of some subclass, then this method may simply `return True` for that subclass.

        # Types of Invalidity
        In nontrivial implementations of this method, each conditional clause should contain a comment classifying the reason for invalidity and one of the types below.
        Invalidity types, in ascending order of invalidity:
        - Uninteresting: These tokenizers might be used to train functional models, but the schemes are not interesting to study.
        E.g., `TokenizerElement`s which are strictly worse than some alternative.
        - Duplicate: These tokenizers have identical tokenization behavior as some other valid tokenizers.
        - Untrainable: Training functional models using these tokenizers would be (nearly) impossible.
        - Erroneous: These tokenizers might raise exceptions during use.

        # Development
        `is_invalid` is implemented to always return `True` in some abstract classes where all currently possible subclass instances are valid.
        When adding new subclasses or data members, the developer should check if any such blanket statement of validity still holds and update it as neccesary.

        ## Nesting
        In general, when implementing this method, there is no need to recursively call `is_valid` on nested `TokenizerElement`s contained in the class.
        In other words, failures of `is_valid` need not bubble up to the top of the nested `TokenizerElement` tree.
        `MazeTokenizer2.is_valid` calls `is_valid` on each of its `TokenizerElement`s individually, so failure at any level will be detected.

        ## Types of Invalidity
        If it's judged to be useful, the types of invalidity could be implemented with an Enum or similar rather than only living in comments.
        This could be used to create more or less stringent filters on the valid `TokenizerElement` instances.
        """
        raise NotImplementedError


class _TokenizerElementNamespace(abc.ABC):
    """ABC for namespaces

    # Properties
    - key: The binding used in `MazeTokenizer2` for instances of the classes contained within that `_TokenizerElementNamespace`.
    """

    key: str = NotImplementedError


def _load_tokenizer_element(
    data: dict[str, Any], namespace: type[_TokenizerElementNamespace]
) -> TokenizerElement:
    key: str = namespace.key
    format: str = data[key]["__format__"]
    cls_name: str = format.split("(")[0]
    cls: type[TokenizerElement] = getattr(namespace, cls_name)
    kwargs: dict[str, Any] = {
        k: load_item_recursive(data[key][k], tuple()) for k, v in data[key].items()
    }
    if "__format__" in kwargs:
        kwargs.pop("__format__")
    return cls(**kwargs)


class CoordTokenizers(_TokenizerElementNamespace):
    key = "coord_tokenizer"

    @serializable_dataclass(frozen=True, kw_only=True)
    class _CoordTokenizer(TokenizerElement, abc.ABC):
        @abc.abstractmethod
        def to_tokens(self, coord: Coord | CoordTup) -> list[str]:
            pass

        @classmethod
        def attribute_key(cls) -> str:
            return CoordTokenizers.key

        def is_valid(self) -> bool:
            # No invalid instances possible within data member type hint bounds
            return True

    @serializable_dataclass(frozen=True, kw_only=True)
    class UT(_CoordTokenizer):
        def to_tokens(self, coord: Coord | CoordTup) -> list[str]:
            return ["".join(["(", str(coord[0]), ",", str(coord[1]), ")"])]

    @serializable_dataclass(frozen=True, kw_only=True)
    class CTT(_CoordTokenizer):
        """Coordinate tuple tokenizer

        # Parameters
        - `pre`: Whether all coords include an integral preceding delimiter token
        - `intra`: Whether all coords include a delimiter token between coordinates
        - `post`: Whether all coords include an integral following delimiter token
        """

        pre: bool = serializable_field(default=True)
        intra: bool = serializable_field(default=True)
        post: bool = serializable_field(default=True)
        # Implement methods

        def to_tokens(self, coord: Coord | CoordTup) -> list[str]:
            return [
                *empty_sequence_if_attr_false([VOCAB.COORD_PRE], self, "pre"),
                str(coord[0]),
                *empty_sequence_if_attr_false([VOCAB.COORD_INTRA], self, "intra"),
                str(coord[1]),
                *empty_sequence_if_attr_false([VOCAB.COORD_POST], self, "post"),
            ]


class EdgeGroupings(_TokenizerElementNamespace):
    """Namespace for `EdgeGrouping` subclass hierarchy used by `AdjListTokenizer`."""

    key = "edge_grouping"
<<<<<<< HEAD
    
    class _GroupingTokenParams(TypedDict):
        """A uniform private hyperparameter interface used by `AdjListTokenizer`.
        """
        connection_token_ordinal: Literal[0, 1, 2]
        intra: bool
=======
>>>>>>> 1f167617

    @serializable_dataclass(frozen=True, kw_only=True)
    class _EdgeGrouping(TokenizerElement, abc.ABC):
        """Specifies if/how multiple coord-coord connections are grouped together in a token subsequence called a edge grouping."""

        @classmethod
        def attribute_key(cls) -> str:
            return EdgeGroupings.key

        def is_valid(self) -> bool:
            return True
<<<<<<< HEAD
        
        @abc.abstractmethod
        def _group_edges(self, edges: ConnectionArray) -> Sequence[ConnectionArray]:
            """Divides a ConnectionArray into groups of edges.
            Shuffles/sequences within each group if applicable. 
            """
            pass

        @abc.abstractmethod
        def _token_params(self) -> "EdgeGroupings._GroupingTokenParams":
            """Returns the tok.nization hyperparameters necessary for an `AdjListTokenizer` to tokenize.

            These hyperparameters are not used by `EdgeGrouping` internally.
            They are located in `EdgeGrouping` rather than in `AdjListTokenizer` 
            since the hyperparameter space is a function of the `EdgeGrouping` subclass.
            This function resolves the `EdgeGrouping` hyperparameter space which is non-uniform across subclasses
            into a uniform private interface used by `AdjListTokenizer`.
            """
            pass
    
    
    @serializable_dataclass(frozen=True, kw_only=True)
    class Ungrouped(EdgeGrouping):
=======

    @serializable_dataclass(frozen=True, kw_only=True)
    class SingleEdges(_EdgeGrouping):
>>>>>>> 1f167617
        """No grouping occurs, each edge is tokenized individually.

        # Parameters
        - `connection_token_ordinal`: At which index in the edge tokenization the connector (or wall) token appears.
        Edge tokenizations contain 3 parts: a leading coord, a connector (or wall) token, and either a second coord or cardinal direction tokenization.
        """

        connection_token_ordinal: Literal[0, 1, 2] = serializable_field(default=1)
<<<<<<< HEAD
        
        def _token_params(self) -> "EdgeGroupings._GroupingTokenParams":
             return EdgeGroupings._GroupingTokenParams(
                 connection_token_ordinal=self.connection_token_ordinal,
                 intra=False
             )

        def _group_edges(self, edges: ConnectionList) -> Sequence[ConnectionList]:
            return np.expand_dims(edges, 1)
        
=======

>>>>>>> 1f167617
    @serializable_dataclass(frozen=True, kw_only=True)
    class ByLeadingCoord(_EdgeGrouping):
        """All edges with the same leading coord are grouped together.

        # Parameters
        - `intra`: Whether all edge groupings include a delimiter token between individual edge representations.
        Note that each edge representation will already always include a connector token (`VOCAB.CONNECTOR`, or possibly `)
        - `shuffle_group`: Whether the sequence of edges within the group should be shuffled or appear in a fixed order.
        If false, the fixed order is lexicographical by (row, col).
        In effect, lexicographical sorting sorts edges by their cardinal direction in the sequence NORTH, WEST, EAST, SOUTH, where the directions indicate the position of the trailing coord relative to the leading coord.
        - `connection_token_ordinal`: At which index in token sequence representing a single edge the connector (or wall) token appears.
        Edge tokenizations contain 2 parts: a connector (or wall) token and a coord or cardinal tokenization.
        """

        intra: bool = serializable_field(default=True)
        shuffle_group: bool = serializable_field(default=True)
        connection_token_ordinal: Literal[0, 1] = serializable_field(default=0)
<<<<<<< HEAD
        
        def _token_params(self) -> "EdgeGroupings._GroupingTokenParams":
             return EdgeGroupings._GroupingTokenParams(
                 connection_token_ordinal=self.connection_token_ordinal,
                 intra=self.intra
             )
        
        def _group_edges(self, edges: ConnectionArray) -> Sequence[ConnectionArray]:
            # Adapted from: https://stackoverflow.com/questions/38013778/is-there-any-numpy-group-by-function
            index_array: Int[np.ndarray, "sort_indices=edges"] = np.lexsort((edges[:,1,1], edges[:,1,0], edges[:,0,1], edges[:,0,0]))
            sorted_edges: ConnectionArray = edges[index_array,...]
            groups: list[ConnectionArray] = np.split(sorted_edges, np.unique(sorted_edges[:,0,:], return_index=True, axis=0)[1][1:])
            if self.shuffle_group:
                [numpy_rng.shuffle(g, axis=0) for g in groups]
            return groups
            
=======

>>>>>>> 1f167617

class EdgePermuters(_TokenizerElementNamespace):
    """Namespace for `EdgePermuter` subclass hierarchy used by `AdjListTokenizer`."""

    key = "edge_permuter"

    @serializable_dataclass(frozen=True, kw_only=True)
    class _EdgePermuter(TokenizerElement, abc.ABC):
        """Specifies how to sequence the two coords that encode a lattice edge."""

        @classmethod
        def attribute_key(cls) -> str:
            return EdgePermuters.key

        def is_valid(self) -> bool:
            # No invalid instances possible within data member type hint bounds
            return True

        @staticmethod
        @abc.abstractmethod
        def _permute(lattice_edges: ConnectionArray) -> ConnectionArray:
            """
            Executes a permutation.
            Warning: Caller should be aware that `lattice_edges` may be modified in-place depending on the subclass's implementation.

            # Parameters
            - `lattice_edges`: Array of lattice edges.
            The two coords in shape[1] must be adjacent in the lattice.

            # Returns
            - Array of lattice edges with entries along shape[1] systematically permuted.
            - shape[0] of the returned array is NOT guaranteed to match `lattice_edges.shape[1]`.
            """
            pass

    @serializable_dataclass(frozen=True, kw_only=True)
    class RandomCoord(_EdgePermuter):
        """Permutes randomly."""

        @staticmethod
        def _permute(lattice_edges: ConnectionList) -> ConnectionArray:
            # return np.random.shuffle(lattice_edges.transpose((1,0,2,3))).transpose((1,0,2,3))
            numpy_rng.shuffle(lattice_edges, 1)
            return lattice_edges

    @serializable_dataclass(frozen=True, kw_only=True)
    class BothCoords(_EdgePermuter):
        """Includes both possible permutations of every edge in the output.
        Since input ConnectionList has only 1 instance of each edge,
        a call to `BothCoords._permute` will modify `lattice_edges` in-place to double `shape[1]`.
        """

        @staticmethod
        def _permute(lattice_edges: ConnectionList) -> ConnectionArray:
            return np.append(lattice_edges, np.flip(lattice_edges, axis=1), axis=0)


class EdgeSubsets(_TokenizerElementNamespace):
    """
    Namespace for `EdgeSubset` subclass hierarchy used by `AdjListTokenizer`.
    """

    key = "edge_subset"

    @serializable_dataclass(frozen=True, kw_only=True)
    class _EdgeSubset(TokenizerElement, abc.ABC):
        """
        Component of an `AdjListTokenizers._AdjListTokenizer` which specifies the subset of lattice edges to be tokenized.
        """

        @classmethod
        def attribute_key(cls) -> str:
            return EdgeSubsets.key

        def is_valid(self) -> bool:
            return True

        @abc.abstractmethod
        def _get_edges(self, maze: LatticeMaze) -> ConnectionArray:
            pass

    @serializable_dataclass(frozen=True, kw_only=True)
    class AllLatticeEdges(_EdgeSubset):
        """
        All 2n**2-2n edges of the lattice are tokenized.
        If a wall exists on that edge, the edge is tokenized in the same manner, using `VOCAB.ADJLIST_WALL` in place of `VOCAB.CONNECTOR`.
        """
<<<<<<< HEAD
        def _get_edges(self, maze: LatticeMaze) -> ConnectionArray:
=======

        def get_edges(
            maze: LatticeMaze,
        ) -> ConnectionArray:
>>>>>>> 1f167617
            lattice_edges: ConnectionArray = lattice_connection_array(maze.grid_n)
            return np.append(lattice_edges, np.flip(lattice_edges, axis=1), axis=0)

    @serializable_dataclass(frozen=True, kw_only=True)
    class ConnectionEdges(_EdgeSubset):
        """
        Only edges which contain a connection are tokenized.
        Alternatively, only edges which contain a wall are tokenized.

        # Parameters
        - `walls`: Whether wall edges or connection edges are tokenized.
        If true, `VOCAB.ADJLIST_WALL` is used in place of `VOCAB.CONNECTOR`.
        """

        walls: bool = serializable_field(default=False)
<<<<<<< HEAD
        
        def _get_edges(self, maze: LatticeMaze) -> ConnectionArray:
=======

        def get_edges(self, maze: LatticeMaze) -> ConnectionArray:
>>>>>>> 1f167617
            conn_list: ConnectionList = maze.connection_list
            if self.walls:
                conn_list = np.logical_not(conn_list)
                conn_list[0, -1, :] = False
                conn_list[1, :, -1] = False
            return connection_list_to_adj_list(
                conn_list, shuffle_d0=False, shuffle_d1=False
            )


class AdjListTokenizers(_TokenizerElementNamespace):
    key = "adj_list_tokenizer"

    @serializable_dataclass(frozen=True, kw_only=True)
    class _AdjListTokenizer(TokenizerElement, abc.ABC):
        """
        Specifies how the adjacency list is tokenized.
        Tokenization behavior is decomposed into specification of edge groupings and edge subsets.
        See documentation of `EdgeSubset` and `ConnectionGrouping` classes for more details.

        """

        @abc.abstractmethod
        def to_tokens(self, conn_list: ConnectionList) -> list[str]:
            pass

        @classmethod
        def attribute_key(cls) -> str:
            return cls.key

        def is_valid(self) -> bool:
            # TODO
            warnings.warn(
                "no validation implemented for AdjListTokenizers",
            )

            return True

        # Define some (abstract) methods

    # TODO: figure out properties_to_serialize
    @serializable_dataclass(frozen=True, kw_only=True)
    class Coords(_AdjListTokenizer):
        """
        Represents a connection as the tokens of 2 coords with optional delimiters.

        # Parameters
        - `pre`: Whether all edge groupings include a preceding delimiter token
        - `post`: Whether all edge groupings include a following delimiter token
        - `shuffle_d0`: Specifies how to sequence the edge groupings.
        If true, groupings are shuffled randomly. If false, groupings are sorted by the leading coord of each group.
        - `edge_grouping`: Specifies if/how multiple coord-coord connections are grouped together in a token subsequence called a edge grouping.
        - `edge_subset`: Specifies the subset of lattice edges to be tokenized.
        - `edge_permuter`: Specifies, in each edge tokenization, which coord either:
          1. Appears first in the tokenization, for `AdjListCoord`.
          2. Is tokenized directly as a coord, for `AdjListCardinal`.
          - `shuffle`: For each edge, the leading coord is selected randomly.
          - `all`: Each edge appears twice in the tokenization, appearing with both leading coords.
          - `evens`, `odds`: The leading coord is the one belonging to that coord subset. See `EdgeSubsets.ChessboardSublattice` for details.
        """

        pre: bool = serializable_field(default=False)
        post: bool = serializable_field(default=True)
        shuffle_d0: bool = serializable_field(default=True)
<<<<<<< HEAD
        edge_grouping: EdgeGroupings.EdgeGrouping = serializable_field(
            default=EdgeGroupings.Ungrouped(),
=======
        edge_grouping: EdgeGroupings._EdgeGrouping = serializable_field(
            default=EdgeGroupings.SingleEdges(),
>>>>>>> 1f167617
            loading_fn=lambda x: _load_tokenizer_element(x, EdgeGroupings),
        )
        edge_subset: EdgeSubsets._EdgeSubset = serializable_field(
            default=EdgeSubsets.ConnectionEdges(),
            loading_fn=lambda x: _load_tokenizer_element(x, EdgeSubsets),
        )
        edge_permuter: EdgePermuters._EdgePermuter = serializable_field(
            default=EdgePermuters.RandomCoord(),
            loading_fn=lambda x: _load_tokenizer_element(x, EdgePermuters),
        )

<<<<<<< HEAD
        @abc.abstractmethod
        def _tokenize_edge_group(
            self, 
            edges: ConnectionArray, 
            maze: LatticeMaze,
            ct: CoordTokenizers.CoordTokenizer,
            group_params: EdgeGroupings._GroupingTokenParams,
            ) -> list[str]:
            pass

        def to_tokens(self, maze: LatticeMaze, ct: CoordTokenizers.CoordTokenizer) -> list[str]:
            edges: ConnectionArray = self.edge_subset._get_edges(maze)
            edges: ConnectionArray = self.edge_permuter._permute(edges)
            group_params: EdgeGroupings._GroupingTokenParams = self.edge_grouping._token_params()
            tokens: list[str] = [
                *unpackable_if_true_attribute((VOCAB.ADJLIST_PRE,), self, "pre"),
                *[self._tokenize_edge_group(g, maze, ct, group_params) for g in self.edge_grouping._group_edges(edges)]
                *unpackable_if_true_attribute((VOCAB.ADJLIST_PRE,), self, "post"),
            ]
            return tokens
        
    @serializable_dataclass(frozen=True, kw_only=True)
    class AdjListCoord(AdjListTokenizer):
        """Represents an edge group as tokens for the leading coord followed by coord tokens for the other group members.
        """
        edge_permuter: EdgePermuters.EdgePermuter = serializable_field(
            default=EdgePermuters.RandomCoord(),
            loading_fn=lambda x: _load_tokenizer_element(x, EdgePermuters),
        )

        def _tokenize_edge_group(
            self, 
            edges: ConnectionArray, 
            maze: LatticeMaze,
            ct: CoordTokenizers.CoordTokenizer,
            group_params: EdgeGroupings._GroupingTokenParams,
            ) -> list[str]:
            pass
        
    @serializable_dataclass(frozen=True, kw_only=True)
    class AdjListCardinal(AdjListTokenizer):
        """Represents an edge group as coord tokens for the leading coord and cardinal tokens relative to the leading coord for the other group members.

        # Parameters
        - `coord_first`: Whether the leading coord token(s) should come before or after the sequence of cardinal tokens.
        """
        edge_permuter: EdgePermuters.EdgePermuter = serializable_field(
=======
        def to_tokens(self, maze: LatticeMaze) -> list[str]:
            edges: ConnectionArray = self.edge_subset.get_edges(maze)
            edges = self.edge_permuter._permute(edges)

    @serializable_dataclass(frozen=True, kw_only=True)
    class AdjListCoord(_AdjListTokenizer):
        edge_permuter: EdgePermuters._EdgePermuter = serializable_field(
            default=EdgePermuters.RandomCoord(),
            loading_fn=lambda x: _load_tokenizer_element(x, EdgePermuters),
        )
        """
        Represents a connection as the tokens of 2 coords with optional delimiters.

        # Parameters
        - `intra`: Whether all coords include a delimiter token between coordinates
        - `post`: Whether all coords include an integral following delimiter token
        - `walls`: Whether the tokenized adjacency list should list the walls in the maze rather than the connections.
        """

        intra: bool = serializable_field(default=True)
        post: bool = serializable_field(default=True)
        walls: bool = serializable_field(default=False)

        def _single_connection_tokens(
            self,
            coord1: Coord,
            coord2: Coord,
            coord_tokenizer: CoordTokenizers._CoordTokenizer,
        ) -> list[str]:
            return [
                *coord_tokenizer.to_tokens(coord1),
                *([VOCAB.CONNECTOR] if self.intra else ()),
                *coord_tokenizer.to_tokens(coord2),
                *([VOCAB.ADJACENCY_ENDLINE] if self.post else ()),
            ]

        def to_tokens(
            self,
            maze: LatticeMaze,
            coord_tokenizer: CoordTokenizers._CoordTokenizer,
        ) -> list[str]:
            warnings.warn(
                "Aaron I'm not sure if this is correct, just trying to get tests to collect"
            )
            if self.walls:
                conn_list = np.logical_not(maze.connection_list)
                conn_list[0, -1, :] = False
                conn_list[1, :, -1] = False
            adj_list = connection_list_to_adj_list(maze.connection_list)
            return itertools.chain.from_iterable(
                [
                    self._single_connection_tokens(c_s, c_e, coord_tokenizer)
                    for c_s, c_e in adj_list
                ]
            )

        def is_valid(self) -> bool:
            # No invalid instances possible within data member type hint bounds
            return True

    @serializable_dataclass(frozen=True, kw_only=True)
    class AdjListCardinal(_AdjListTokenizer):
        edge_permuter: EdgePermuters._EdgePermuter = serializable_field(
>>>>>>> 1f167617
            default=EdgePermuters.BothCoords(),
            loading_fn=lambda x: _load_tokenizer_element(x, EdgePermuters),
        )
        coord_first: bool = serializable_field(default=True)

        def _single_connection_tokens(
            self,
            coord1: Coord,
            coord2: Coord,
            coord_tokenizer: CoordTokenizers._CoordTokenizer,
        ) -> list[str]:
            return [
                *coord_tokenizer.to_tokens(coord1),
                *([VOCAB.CONNECTOR] if self.intra else ()),
                *coord_tokenizer.to_tokens(coord2),
                *([VOCAB.ADJACENCY_ENDLINE] if self.post else ()),
            ]

        def to_tokens(
            self,
            conn_list: ConnectionList,
            coord_tokenizer: CoordTokenizers._CoordTokenizer,
        ) -> list[str]:
            if self.walls:
                conn_list = np.logical_not(conn_list)
            adj_list = connection_list_to_adj_list(conn_list)
            return itertools.chain.from_iterable(
                [
                    self._single_connection_tokens(c_s, c_e, coord_tokenizer)
                    for c_s, c_e in adj_list
                ]
            )


class TargetTokenizers(_TokenizerElementNamespace):
    key = "target_tokenizer"

    @serializable_dataclass(frozen=True, kw_only=True)
    class _TargetTokenizer(TokenizerElement, abc.ABC):
        """Superclass of tokenizers for maze targets."""

        @abc.abstractmethod
        def to_tokens(
            self,
            targets: Iterable[Coord],
            coord_tokenizer: CoordTokenizers._CoordTokenizer,
        ) -> list[str]:
            """Returns tokens representing the target."""
            pass

        @classmethod
        def attribute_key(cls) -> str:
            return TargetTokenizers.key

    @serializable_dataclass(frozen=True, kw_only=True)
    class Unlabeled(_TargetTokenizer):
        """Targets are simply listed as coord tokens.
        - `post`: Whether all coords include an integral following delimiter token
        """

        post: bool = serializable_field(default=False)

        def to_tokens(
            self,
            targets: Iterable[Coord],
            coord_tokenizer: CoordTokenizers._CoordTokenizer,
        ) -> list[str]:
            return list(
                flatten(
                    [
                        [
                            *coord_tokenizer.to_tokens(target),
                            *empty_sequence_if_attr_false(
                                [VOCAB.TARGET_POST], self, "post"
                            ),
                        ]
                        for target in targets
                    ]
                )
            )

        def is_valid(self) -> bool:
            # No invalid instances possible within data member type hint bounds
            return True


class StepSizes(_TokenizerElementNamespace):
    key = "step_size"

    class _StepSize(TokenizerElement, abc.ABC):
        @classmethod
        def attribute_key(cls) -> str:
            return StepSizes.key

        @abc.abstractmethod
        def _step_single_indices(self, maze: SolvedMaze) -> list[int]:
            """Returns the indices of `maze.solution` corresponding to the steps to be tokenized."""
            raise NotImplementedError(
                "Subclasses must implement `StepSize.step_indices."
            )

        def step_start_end_indices(self, maze) -> list[tuple[int, int]]:
            """Returns steps as tuples of starting and ending positions for each step."""
            indices: list[int] = self._step_single_indices(maze)
            return [(start, end) for start, end in zip(indices[:-1], indices[1:])]

        def is_valid(self) -> bool:
            # No invalid instances possible within data member type hint bounds
            return True

    class Singles(_StepSize):
        def _step_single_indices(self, maze: SolvedMaze) -> list[int]:
            """Returns the indices of `maze.solution` corresponding to the steps to be tokenized."""
            return list(range(maze.solution.shape[0]))

    class Straightaways(_StepSize):
        def _step_single_indices(self, maze: SolvedMaze) -> list[int]:
            """Returns the indices of `maze.solution` corresponding to the steps to be tokenized."""
            last_turn_coord: Coord = maze.solution[0, ...]
            indices: list[int] = [0]
            for i, coord in enumerate(maze.solution):
                if coord[0] != last_turn_coord[0] and coord[1] != last_turn_coord[1]:
                    indices.append(i - 1)
                    last_turn_coord = maze.solution[i - 1, ...]
            indices.append(i)
            return indices

    class Forks(_StepSize):
        def _step_single_indices(self, maze: SolvedMaze) -> list[int]:
            """Returns the indices of `maze.solution` corresponding to the steps to be tokenized."""
            return maze.get_solution_forking_points(always_include_endpoints=True)[0]

    class ForksAndStraightaways(_StepSize):
        def _step_single_indices(self, maze: SolvedMaze) -> list[int]:
            """Returns the indices of `maze.solution` corresponding to the steps to be tokenized."""
            return list(
                np.unique(
                    np.concatenate(
                        (
                            StepSizes.Straightaways()._step_single_indices(maze),
                            StepSizes.Forks()._step_single_indices(maze),
                        )
                    )
                )
            )


class StepTokenizers(_TokenizerElementNamespace):
    key = "step_tokenizers"

    class _StepTokenizer(TokenizerElement, abc.ABC):
        @classmethod
        def attribute_key(cls) -> str:
            return StepTokenizers.key

        @abc.abstractmethod
        def to_tokens(
            self,
            maze: SolvedMaze,
            start_index: int,
            end_index: int,
            **kwargs,
        ) -> list[str]:
            """Tokenizes a single step in the solution.

            # Parameters
            - `maze`: Maze to be tokenized
            - `start_index`: The index of the Coord in `maze.solution` at which the current step starts
            - `end_index`: The index of the Coord in `maze.solution` at which the current step ends
            """
            raise NotImplementedError(
                "Subclasses must implement `StepTokenizer.to_tokens."
            )

        def is_valid(self) -> bool:
            # No invalid instances possible within data member type hint bounds
            return True

    class Coord(_StepTokenizer):
        def to_tokens(
            self,
            maze: SolvedMaze,
            start_index: int,
            end_index: int,
            coord_tokenizer: CoordTokenizers._CoordTokenizer,
        ) -> list[str]:
            return coord_tokenizer.to_tokens(maze.solution[end_index, ...])

    class Cardinal(_StepTokenizer):
        @abc.abstractmethod  # TODO: Delete to reinstantiate as valid `StepTokenizer` concrete class
        def to_tokens(
            self, maze: SolvedMaze, start_index: int, end_index: int, **kwargs
        ) -> list[str]:
            return [
                get_cardinal_direction(maze.solution[start_index : start_index + 2])
            ]

    class Relative(_StepTokenizer):
        """Tokenizes a solution step using relative first-person directions (right, left, forward, etc.).
        To simplify the indeterminacy, at the start of a solution the "agent" solving the maze is assumed to be facing NORTH.
        """

        @abc.abstractmethod  # TODO: Delete to reinstantiate as valid `StepTokenizer` concrete class
        def to_tokens(
            self, maze: SolvedMaze, start_index: int, end_index: int, **kwargs
        ) -> list[str]:
            if start_index == 0:
                start = maze.solution[0]
                previous = start + np.array([1, 0])
                return [
                    get_relative_direction(
                        np.concatenate(
                            (
                                np.expand_dims(previous, 0),
                                maze.solution[start_index : start_index + 2],
                            ),
                            axis=0,
                        )
                    )
                ]
            return [
                get_relative_direction(maze.solution[start_index - 1 : start_index + 2])
            ]

    class Distance(_StepTokenizer):
        def to_tokens(
            self, maze: SolvedMaze, start_index: int, end_index: int, **kwargs
        ) -> list[str]:
            d: int = end_index - start_index
            return [getattr(VOCAB, f"I_{d:03}")]

    StepTokenizerPermutation: type = (
        tuple[_StepTokenizer]
        | tuple[_StepTokenizer, _StepTokenizer]
        | tuple[_StepTokenizer, _StepTokenizer, _StepTokenizer]
        | tuple[_StepTokenizer, _StepTokenizer, _StepTokenizer, _StepTokenizer]
    )


class PathTokenizers(_TokenizerElementNamespace):
    key = "path_tokenizer"

    @serializable_dataclass(frozen=True, kw_only=True)
    class _PathTokenizer(TokenizerElement, abc.ABC):
        """Superclass of tokenizers for maze solution paths."""

        @abc.abstractmethod
        def to_tokens(
            self, path: list[Coord], coord_tokenizer: CoordTokenizers._CoordTokenizer
        ) -> list[str]:
            """Returns tokens representing the solution path."""
            pass

        @classmethod
        def attribute_key(cls) -> str:
            return PathTokenizers.key

    @serializable_dataclass(frozen=True, kw_only=True)
    class StepSequence(_PathTokenizer, abc.ABC):
        """Any `PathTokenizer` where the tokenization may be assembled from token subsequences, each of which represents a step along the path.
        Allows for a sequence of leading and trailing tokens which don't fit the step pattern.

        # Parameters
        - `step_size`: Selects the size of a single step in the sequence
        - `step_tokenizers`: Selects the combination and permutation of tokens

        """

        step_size: StepSizes._StepSize = serializable_field(
            default=StepSizes.Singles(),
            loading_fn=lambda x: _load_tokenizer_element(x, StepSizes),
        )
        step_tokenizers: StepTokenizers.StepTokenizerPermutation = serializable_field(
            default=(StepTokenizers.Coord(),),
            loading_fn=lambda x: tuple(
                _load_tokenizer_element(y, StepTokenizers) for y in x
            ),
        )
        pre: bool = serializable_field(default=False)
        intra: bool = serializable_field(default=False)
        post: bool = serializable_field(default=False)

        def to_tokens(
            self, maze: SolvedMaze, coord_tokenizer: CoordTokenizers._CoordTokenizer
        ) -> list[str]:
            return [
                *self._leading_tokens(maze, coord_tokenizer),
                *flatten(
                    [
                        self._single_step_tokens(maze, start, end, coord_tokenizer)
                        for start, end in self.step_size.step_start_end_indices(maze)
                    ]
                ),
                *self._trailing_tokens(maze, coord_tokenizer),
            ]

        def _single_step_tokens(
            self,
            maze: SolvedMaze,
            i: int,
            j: int,
            coord_tokenizer: CoordTokenizers._CoordTokenizer,
        ) -> list[str]:
            """Returns the token sequence representing a single step along the path."""
            step_rep_tokens: list[list[str]] = [
                step_tokenizer.to_tokens(maze, i, j, coord_tokenizer=coord_tokenizer)
                for step_tokenizer in self.step_tokenizers
            ]
            if self.intra:
                step_rep_tokens_and_intra: list[str] = [None] * (
                    len(step_rep_tokens) * 2
                )
                step_rep_tokens_and_intra[::2] = step_rep_tokens
                step_rep_tokens_and_intra[1::2] = [VOCAB.PATH_INTRA] * len(
                    step_rep_tokens
                )
                step_rep_tokens = list(flatten(step_rep_tokens_and_intra))
            all_tokens: list[str] = [
                *empty_sequence_if_attr_false((VOCAB.PATH_PRE,), self, "pre"),
                *flatten(step_rep_tokens),
                *empty_sequence_if_attr_false((VOCAB.PATH_POST,), self, "post"),
            ]
            return all_tokens

        def _leading_tokens(
            self, maze: SolvedMaze, coord_tokenizer: CoordTokenizers._CoordTokenizer
        ) -> list[str]:
            """Returns tokens preceding those from the sequence from `_single_step_tokens`.
            Since the for loop in `to_tokens` iterates `len(path)-1` times, a fencepost problem exists with `StepTokenizers.Coord`.
            <PATH_START> should NOT be included.
            """
            if StepTokenizers.Coord() in self.step_tokenizers:
                return [
                    *empty_sequence_if_attr_false((VOCAB.PATH_PRE,), self, "pre"),
                    *coord_tokenizer.to_tokens(maze.solution[0, ...]),
                    *empty_sequence_if_attr_false((VOCAB.PATH_INTRA,), self, "intra"),
                ]
            return []

        def _trailing_tokens(
            self, c: Coord, coord_tokenizer: CoordTokenizers._CoordTokenizer
        ) -> list[str]:
            """Returns tokens following those from the sequence from `_single_step_tokens`.
            <PATH_END> should NOT be included.
            """
            return []

        def is_valid(self) -> bool:
            if len(set(self.step_tokenizers)) != len(self.step_tokenizers):
                # Uninteresting: repeated elements are not useful
                return False

            if len(self.step_tokenizers) == 1 and isinstance(self.step_tokenizers[0], StepTokenizers.Distance):
                # Untrainable: `Distance` alone cannot encode a path. >=1 `StepTokenizer` which indicates direction/location is required.
                return False
            else:
                return True

    @serializable_dataclass(frozen=True, kw_only=True)
    class Coords(StepSequence):
        """Represents a path as a sequence of tokens for all the coords traversed.

        # Parameters
        - `post`: Whether all coords include an integral following delimiter token
        """

        post: bool = serializable_field(default=False)

        def _single_step_tokens(
            self, c0: Coord, c1: Coord, coord_tokenizer: CoordTokenizers._CoordTokenizer
        ) -> list[str]:
            return [
                *coord_tokenizer.to_tokens(c1),
                *empty_sequence_if_attr_false([VOCAB.PATH_POST], self, "post"),
            ]

        def _leading_tokens(
            self, c: CoordArray, coord_tokenizer: CoordTokenizers._CoordTokenizer
        ) -> list[str]:
            return coord_tokenizer.to_tokens(c)

        def _trailing_tokens(
            self, c: CoordArray, coord_tokenizer: CoordTokenizers._CoordTokenizer
        ) -> list[str]:
            return ()


class PromptSequencers(_TokenizerElementNamespace):
    key = "prompt_sequencer"

    @serializable_dataclass(frozen=True, kw_only=True)
    class _PromptSequencer(TokenizerElement, abc.ABC):
        """
        Sequences regions into a complete tokenization.

        # Parameters
        - `coord_tokenizer`: Tokenizer element which tokenizes a single `Coord` aka maze position.
        - `adj_list_tokenizer`: Tokenizer element which tokenizes the adjacency list of a `LatticeMaze`.
        Uses `coord_tokenizer` to tokenize coords if that is part of the design of that `AdjListTokenizer`.
        """

        coord_tokenizer: CoordTokenizers._CoordTokenizer = serializable_field(
            default=CoordTokenizers.UT(),
            loading_fn=lambda x: _load_tokenizer_element(x, CoordTokenizers),
        )
        adj_list_tokenizer: AdjListTokenizers._AdjListTokenizer = serializable_field(
            default=AdjListTokenizers.AdjListCoord(),
            loading_fn=lambda x: _load_tokenizer_element(x, AdjListTokenizers),
        )

        @classmethod
        def attribute_key(cls) -> str:
            return PromptSequencers.key

        @staticmethod
        def _trim_if_unsolved_maze(
            untrimmed: list[str], is_untargeted: bool = False, is_unsolved: bool = False
        ):
            """Trims a full `SolvedMaze` prompt if the maze data reflects an unsolved or untargeted maze.

            # Development
            This implementation should function for `AOTP`, `AOP`, and other concrete classes using any subsequence of AOTP.
            It is not located in `token_utils.py` because it may need to be overridden in more exotic `PromptSequencer` subclasses.
            """
            if is_untargeted:
                return tokens_between(
                    untrimmed,
                    VOCAB.ADJLIST_START,
                    VOCAB.ADJLIST_END,
                    include_start=True,
                    include_end=True,
                )
            if is_unsolved:
                if VOCAB.TARGET_END in untrimmed:
                    return tokens_between(
                        untrimmed,
                        VOCAB.ADJLIST_START,
                        VOCAB.TARGET_END,
                        include_start=True,
                        include_end=True,
                    )
                else:
                    return tokens_between(
                        untrimmed,
                        VOCAB.ADJLIST_START,
                        VOCAB.ORIGIN_END,
                        include_start=True,
                        include_end=True,
                    )
            return untrimmed

        def to_tokens(
            self,
            maze: LatticeMaze,
            # adj_list: Int8[np.ndarray, "conn start_end coord"],
            # origin: Coord | None,
            # target: Iterable[Coord] | None,
            # path: CoordArray | None,
            # coord_tokenizer: CoordTokenizers._CoordTokenizer,
            # adj_list_tokenizer: AdjListTokenizers._AdjListTokenizer,
            # target_tokenizer: TargetTokenizers._TargetTokenizer,
            # path_tokenizer: PathTokenizers._PathTokenizer,
            *args,
            **kwargs,
        ) -> list[str]:
            """Returns a complete list of tokens for a given set of maze elements."""
            untrimmed: list[str] = self._sequence_tokens(
                *self._get_prompt_regions(maze)
            )
            return self._trim_if_unsolved_maze(
                untrimmed, not hasattr(maze, "start_pos"), not hasattr(maze, "solution")
            )

        def _get_prompt_regions(
            self,
            maze: LatticeMaze,
            # adj_list: Int8[np.ndarray, "conn start_end coord"],
            # origin: Coord | None,
            # target: Iterable[Coord] | None,
            # path: CoordArray | None,
            # coord_tokenizer: CoordTokenizers._CoordTokenizer,
            # adj_list_tokenizer: AdjListTokenizers._AdjListTokenizer,
            # target_tokenizer: TargetTokenizers._TargetTokenizer,
            # path_tokenizer: PathTokenizers._PathTokenizer,
            *args,
            **kwargs,
        ) -> list[list[str]]:
            """Gets the prompt regions of a maze in a fixed sequence.

            This method is NOT responsible for including/excluding any prompt regions.
            Always return according to the API described under Returns.
            This implementation is expected to be suitable for most `PromptSequencer` subclasses.
            Subclasses may override this method if needed for special behavior.

            # Returns
            - [0]: list[str] Adjacency list tokens
            - [1]: list[str] Origin tokens
            - [2]: list[str] Target tokens
            - [3]: list[str] Path tokens

            # `None`-valued Args
            If one or more of `origin`, `target`, or `path` are `None`, that indicates that an unsolved or untargeted maze is being tokenized.
            To ensure unpackability in `_sequence_tokens`, these `None` values are substituted for empty iterables.
            """
            origin: Coord | None = getattr(maze, "start_pos", None)
            target: list[Coord] | None = [
                getattr(maze, "end_pos", None)
            ]  # TargetTokenizer requires target: Sequence[Coord]

            return [
                (
                    self.adj_list_tokenizer.to_tokens(
                        maze, coord_tokenizer=self.coord_tokenizer
                    )
                    if hasattr(self, "adj_list_tokenizer")
                    else []
                ),
                self.coord_tokenizer.to_tokens(origin) if origin is not None else [],
                (
                    self.target_tokenizer.to_tokens(
                        target, coord_tokenizer=self.coord_tokenizer
                    )
                    if target[0] is not None and hasattr(self, "target_tokenizer")
                    else []
                ),
                (
                    self.path_tokenizer.to_tokens(
                        maze, coord_tokenizer=self.coord_tokenizer
                    )
                    if hasattr(maze, "solution") and hasattr(self, "path_tokenizer")
                    else []
                ),
            ]

        @abc.abstractmethod
        def _sequence_tokens(
            self,
            adj_list: list[str],
            origin: list[str] | None,
            target: list[str] | None,
            path: list[str] | None,
        ) -> list[str]:
            """Sequences token regions into a complete prompt.
            Includes any boundary tokens in `constants.SPECIAL_TOKENS` such as <ADJLIST_START>, <ORIGIN_END>, etc.
            # Parameters
            - `adj_list`: Tokens representing the adjacency list
            - `origin`: Tokens representing the origin
            - `target`: Tokens representing the target
            - `path`: Tokens representing the path
            """
            pass

        def is_valid(self) -> bool:
            # No invalid instances possible within data member type hint bounds
            return True

    @serializable_dataclass(frozen=True, kw_only=True)
    class AOTP(_PromptSequencer):
        """
        Sequences a prompt as [adjacency list, origin, target, path].

        # Parameters
        - `target_tokenizer`: Tokenizer element which tokenizes the target(s) of a `TargetedLatticeMaze`.
        Uses `coord_tokenizer` to tokenize coords if that is part of the design of that `TargetTokenizer`.
        - `path_tokenizer`: Tokenizer element which tokenizes the solution path of a `SolvedMaze`.
        Uses `coord_tokenizer` to tokenize coords if that is part of the design of that `PathTokenizer`.

        """

        target_tokenizer: TargetTokenizers._TargetTokenizer = serializable_field(
            default=TargetTokenizers.Unlabeled(),
            loading_fn=lambda x: _load_tokenizer_element(x, TargetTokenizers),
        )
        path_tokenizer: PathTokenizers._PathTokenizer = serializable_field(
            default=PathTokenizers.StepSequence(),
            loading_fn=lambda x: _load_tokenizer_element(x, PathTokenizers),
        )

        def _sequence_tokens(
            self,
            adj_list: list[str],
            origin: list[str],
            target: list[str],
            path: list[str],
        ) -> list[str]:
            return [
                VOCAB.ADJLIST_START,
                *adj_list,
                VOCAB.ADJLIST_END,
                VOCAB.ORIGIN_START,
                *origin,
                VOCAB.ORIGIN_END,
                VOCAB.TARGET_START,
                *target,
                VOCAB.TARGET_END,
                VOCAB.PATH_START,
                *path,
                VOCAB.PATH_END,
            ]

    @serializable_dataclass(frozen=True, kw_only=True)
    class AOP(_PromptSequencer):
        """Sequences a prompt as [adjacency list, origin, path].

        # Parameters
        - `path_tokenizer`: Tokenizer element which tokenizes the solution path of a `SolvedMaze`.
        Uses `coord_tokenizer` to tokenize coords if that is part of the design of that `PathTokenizer`.
        """

        path_tokenizer: PathTokenizers._PathTokenizer = serializable_field(
            default=PathTokenizers.StepSequence(),
            loading_fn=lambda x: _load_tokenizer_element(x, PathTokenizers),
        )

        def _sequence_tokens(
            self,
            adj_list: list[str],
            origin: list[str],
            target: list[str],
            path: list[str],
        ) -> list[str]:
            return [
                VOCAB.ADJLIST_START,
                *adj_list,
                VOCAB.ADJLIST_END,
                VOCAB.ORIGIN_START,
                *origin,
                VOCAB.ORIGIN_END,
                VOCAB.TARGET_START,
                VOCAB.TARGET_END,
                VOCAB.PATH_START,
                *path,
                VOCAB.PATH_END,
            ]


@serializable_dataclass(frozen=True, kw_only=True)
class MazeTokenizer2(SerializableDataclass):
    """Tokenizer for mazes

    # Parameters
    - `prompt_sequencer`: Tokenizer element which assembles token regions (adjacency list, origin, target, path) into a complete prompt.

    - `coord_tokenizer`: Tokenizer element which tokenizes a single `Coord` aka maze position.
    - `adj_list_tokenizer`: Tokenizer element which tokenizes the adjacency list of a `LatticeMaze`.
    Uses `coord_tokenizer` to tokenize coords if that is part of the design of that `_AdjListTokenizer`.
    - `target_tokenizer`: Tokenizer element which tokenizes the target(s) of a `TargetedLatticeMaze`.
    Uses `coord_tokenizer` to tokenize coords if that is part of the design of that `_TargetTokenizer`.
    - `path_tokenizer`: Tokenizer element which tokenizes the solution path of a `SolvedMaze`.
    Uses `coord_tokenizer` to tokenize coords if that is part of the design of that `_PathTokenizer`.

    # Development
    - To ensure backwards compatibility, the default constructor must always return a tokenizer equivalent to the legacy `TokenizationMode.AOTP_UT_Uniform`.
    - Furthermore, the mapping reflected in `from_legacy` must also be maintained.
    - Updates to `MazeTokenizer2` or the `TokenizerElement` hierarchy must maintain that behavior.
    """

    prompt_sequencer: PromptSequencers._PromptSequencer = serializable_field(
        default=PromptSequencers.AOTP(),
        loading_fn=lambda x: _load_tokenizer_element(x, PromptSequencers),
    )
    coord_tokenizer: CoordTokenizers._CoordTokenizer = serializable_field(
        default=CoordTokenizers.UT(),
        loading_fn=lambda x: _load_tokenizer_element(x, CoordTokenizers),
    )
    adj_list_tokenizer: AdjListTokenizers._AdjListTokenizer = serializable_field(
        default=AdjListTokenizers.Coords(),
        loading_fn=lambda x: _load_tokenizer_element(x, AdjListTokenizers),
    )
    target_tokenizer: TargetTokenizers._TargetTokenizer = serializable_field(
        default=TargetTokenizers.Unlabeled(),
        loading_fn=lambda x: _load_tokenizer_element(x, TargetTokenizers),
    )
    path_tokenizer: PathTokenizers._PathTokenizer = serializable_field(
        default=PathTokenizers.Coords(),
        loading_fn=lambda x: _load_tokenizer_element(x, PathTokenizers),
    )

    # Information Querying Methods

    @cached_property
    def _tokenizer_elements(self):
        return [self.prompt_sequencer, *self.prompt_sequencer._tokenizer_elements()]

    @property
    def name(self) -> str:
        """Serializes MazeTokenizer into a key for encoding in zanj"""
        return "-".join([type(self).__name__, self.prompt_sequencer.name])

    def summary(self) -> dict[str, TokenizerElement]:
        return {
            # "prompt_sequencer": self.prompt_sequencer.name,
            **{elem.attribute_key(): elem for elem in self._tokenizer_elements}
        }

    def has_element(
        self,
        elements: (
            type[TokenizerElement]
            | TokenizerElement
            | Iterable[type[TokenizerElement] | TokenizerElement]
        ),
    ) -> bool:
        """Returns True if the `MazeTokenizer2` instance contains ALL of the items specified in `elements`.

        Querying with a partial subset of `TokenizerElement` fields is not currently supported.
        To do such a query, assemble multiple calls to `has_elements`.

        # Parameters
        - `elements`: Singleton or iterable of `TokenizerElement` instances or classes.
        If an instance is provided, then comparison is done via equality.
        If a class is provided, then comparison isdone via `isinstance`. I.e., any instance of that class is accepted.
        """

        def type_check(obj: any) -> None:
            if not (
                isinstance(obj, TokenizerElement)
                or (isinstance(obj, type) and issubclass(obj, TokenizerElement))
            ):
                raise TypeError(
                    f"{elements} is not a `TokenizerElement` instance or subclass."
                )

        def has_element_singular(el: type[TokenizerElement] | TokenizerElement):
            type_check(el)
            if isinstance(el, type):
                return any([isinstance(e, el) for e in self._tokenizer_elements])
            else:
                return el in self._tokenizer_elements

        if not isinstance(elements, Iterable):
            return has_element_singular(elements)
        else:
            return all([has_element_singular(e) for e in elements])

    def is_valid(self):
        return all([el.is_valid() for el in self._tokenizer_elements])

    def is_legacy_equivalent(self) -> bool:
        """Returns if `self` has identical stringification behavior as any legacy `MazeTokenizer`."""
        return any(
            [
                self == MazeTokenizer2.from_legacy(tok_mode)
                for tok_mode in TokenizationMode
            ]
        )

    def is_tested_tokenizer(self) -> bool:
        """Returns if the tokenizer is a member of `all_tokenizers.ALL_TOKENIZERS`, the set of tested and reliable tokenizers."""
        hash_index: int = np.searchsorted(ALL_TOKENIZER_HASHES, hash(self))
        return (
            hash_index < len(ALL_TOKENIZER_HASHES)
            and ALL_TOKENIZER_HASHES[hash_index] == hash(self)
            and self.is_valid()
        )

    def is_AOTP(self) -> bool:
        warnings.warn(
            "`MazeTokenizer2.is_AOTP` is deprecated. Use `MazeTokenizer2.has_element(PromptSequencers.AOTP)` instead.",
            TokenizerDeprecationWarning,
        )
        return self.has_element(PromptSequencers.AOTP)

    def is_UT(self) -> bool:
        warnings.warn(
            "`MazeTokenizer2.is_UT` is deprecated. Use `MazeTokenizer2.has_element(CoordTokenizers.UT)` instead.",
            TokenizerDeprecationWarning,
        )
        return self.has_element(CoordTokenizers.UT)

    # Alternate Constructors
    # ======================

    @classmethod
    def from_legacy(
        cls, legacy_maze_tokenizer: MazeTokenizer | TokenizationMode
    ) -> "MazeTokenizer2":
        """Maps a legacy `MazeTokenizer` to its equivalent `MazeTokenizer2` instance."""
        if isinstance(legacy_maze_tokenizer, MazeTokenizer):
            legacy_maze_tokenizer = legacy_maze_tokenizer.tokenization_mode
        return {
            TokenizationMode.AOTP_UT_uniform: MazeTokenizer2(),
            TokenizationMode.AOTP_UT_rasterized: MazeTokenizer2(),
            TokenizationMode.AOTP_CTT_indexed: MazeTokenizer2(
                prompt_sequencer=PromptSequencers.AOTP(
                    coord_tokenizer=CoordTokenizers.CTT()
                )
            ),
        }[legacy_maze_tokenizer]

    # Simple properties
    # =================
    def to_tokens(
        self,
        maze: "LatticeMaze",
    ) -> list[str]:
        """Converts maze into a list of tokens."""
        return self.prompt_sequencer.to_tokens(
            maze.connection_list,
            getattr(maze, "start_pos", None),
            [
                getattr(maze, "end_pos", None)
            ],  # TargetTokenizer requires target: Iterable[Coord]
            getattr(maze, "solution", None),
            self.coord_tokenizer,
            self.adj_list_tokenizer,
            self.target_tokenizer,
            self.path_tokenizer,
        )

    @classmethod
    def from_tokens(
        cls,
        tokens: str | list[str],
    ) -> "MazeTokenizer2":
        """
        Infers most MazeTokenizer parameters from a full set of tokens.
        Could be useful for adapting old code to new `MazeTokenizer`.
        Would probably need a couple of other pieces of info besides just tokens.
        - max_grid_size
        - rasterization_mode: Only needed if UT tokens
        - Anything else?
        """
        # Don't need directly, but something similar needed for LatticeMaze.from_tokens
        raise NotImplementedError(
            "recovering maze objects from MazeTokenizer2-produces strings not implemented yet"
        )

    @property
    def token_arr(self) -> list[str] | None:
        return VOCAB_LIST

    @property
    def tokenizer_map(self) -> dict[str, int]:
        """map from token to index"""
        return VOCAB_TOKEN_TO_INDEX

    @property
    def vocab_size(self) -> int:
        return len(VOCAB_LIST)

    @property
    def n_tokens(self) -> int:
        raise NameError(
            "`MazeTokenizer2.n_tokens` has been removed. Use `len(maze_dataset.VOCAB_LIST)` instead."
        )

    @property
    def padding_token_index(self) -> int:
        return VOCAB_TOKEN_TO_INDEX[VOCAB.PADDING]

    # conversion functions
    # ============================================================

    def to_tokens(
        self,
        maze: LatticeMaze,
    ) -> list[str]:
        """Converts maze into a list of tokens."""
        return self.prompt_sequencer.to_tokens(maze)

    def coords_to_strings(self, coords: list[CoordTup | Coord]) -> list[str]:
        return list(
            flatten(
                [self.prompt_sequencer.coord_tokenizer.to_tokens(c) for c in coords]
            )
        )

    @staticmethod
    def strings_to_coords(
        text: str,
        when_noncoord: WhenMissing = "skip",
    ) -> list[str | CoordTup]:
        warnings.warn(
            "`MazeTokenizer2.strings_to_coords` only supports legacy UT strings.",
            TokenizerPendingDeprecationWarning,
        )
        return strings_to_coords(text=text, when_noncoord=when_noncoord)

    @staticmethod
    def encode(text: str | list[str]) -> list[int]:
        """encode a string or list of strings into a list of tokens"""
        try:
            if isinstance(text, str):
                text = text.split()
            return [VOCAB_TOKEN_TO_INDEX[token] for token in text]
        except KeyError as e:
            raise TokenError(
                f"Token {e} not found",
                f"in `VOCAB`.",
            ) from e

    @staticmethod
    def decode(
        token_ids: Sequence[int], joined_tokens: bool = False
    ) -> list[str] | str:
        """decode a list of tokens into a string or list of strings"""
        try:
            output: list[str] = [VOCAB_LIST[token_id] for token_id in token_ids]
        except IndexError as e:
            raise TokenError(f"Token index '{e}' not found in `VOCAB`.") from e
        if joined_tokens:
            return " ".join(output)
        else:
            return output


def _load_tokenizer_hashes() -> Int64[np.int64, "MazeTokenizer2"]:
    """Loads the sorted list of `sall_tokenizers.ALL_TOKENIZERS` hashes from disk."""
    return np.load(Path(__file__).parent / "MazeTokenizer2_hashes.npy")


ALL_TOKENIZER_HASHES: Int64[np.int64, "MazeTokenizer2"] = _load_tokenizer_hashes()<|MERGE_RESOLUTION|>--- conflicted
+++ resolved
@@ -5,7 +5,6 @@
 import warnings
 from enum import Enum
 from functools import cached_property
-<<<<<<< HEAD
 from typing import (
     TYPE_CHECKING, 
     Any, 
@@ -17,10 +16,7 @@
     TypedDict,
 )
 from jaxtyping import Int64, Int8, Int
-=======
 from pathlib import Path
-from typing import Any, Callable, Iterable, Literal, Mapping, Sequence
->>>>>>> 1f167617
 
 import numpy as np
 from jaxtyping import Int64
@@ -671,15 +667,12 @@
     """Namespace for `EdgeGrouping` subclass hierarchy used by `AdjListTokenizer`."""
 
     key = "edge_grouping"
-<<<<<<< HEAD
     
     class _GroupingTokenParams(TypedDict):
         """A uniform private hyperparameter interface used by `AdjListTokenizer`.
         """
         connection_token_ordinal: Literal[0, 1, 2]
         intra: bool
-=======
->>>>>>> 1f167617
 
     @serializable_dataclass(frozen=True, kw_only=True)
     class _EdgeGrouping(TokenizerElement, abc.ABC):
@@ -691,7 +684,6 @@
 
         def is_valid(self) -> bool:
             return True
-<<<<<<< HEAD
         
         @abc.abstractmethod
         def _group_edges(self, edges: ConnectionArray) -> Sequence[ConnectionArray]:
@@ -713,13 +705,9 @@
             pass
     
     
-    @serializable_dataclass(frozen=True, kw_only=True)
-    class Ungrouped(EdgeGrouping):
-=======
-
-    @serializable_dataclass(frozen=True, kw_only=True)
-    class SingleEdges(_EdgeGrouping):
->>>>>>> 1f167617
+
+    @serializable_dataclass(frozen=True, kw_only=True)
+    class Ungrouped(_EdgeGrouping):
         """No grouping occurs, each edge is tokenized individually.
 
         # Parameters
@@ -728,7 +716,6 @@
         """
 
         connection_token_ordinal: Literal[0, 1, 2] = serializable_field(default=1)
-<<<<<<< HEAD
         
         def _token_params(self) -> "EdgeGroupings._GroupingTokenParams":
              return EdgeGroupings._GroupingTokenParams(
@@ -739,9 +726,7 @@
         def _group_edges(self, edges: ConnectionList) -> Sequence[ConnectionList]:
             return np.expand_dims(edges, 1)
         
-=======
-
->>>>>>> 1f167617
+
     @serializable_dataclass(frozen=True, kw_only=True)
     class ByLeadingCoord(_EdgeGrouping):
         """All edges with the same leading coord are grouped together.
@@ -759,7 +744,6 @@
         intra: bool = serializable_field(default=True)
         shuffle_group: bool = serializable_field(default=True)
         connection_token_ordinal: Literal[0, 1] = serializable_field(default=0)
-<<<<<<< HEAD
         
         def _token_params(self) -> "EdgeGroupings._GroupingTokenParams":
              return EdgeGroupings._GroupingTokenParams(
@@ -776,9 +760,6 @@
                 [numpy_rng.shuffle(g, axis=0) for g in groups]
             return groups
             
-=======
-
->>>>>>> 1f167617
 
 class EdgePermuters(_TokenizerElementNamespace):
     """Namespace for `EdgePermuter` subclass hierarchy used by `AdjListTokenizer`."""
@@ -866,14 +847,7 @@
         All 2n**2-2n edges of the lattice are tokenized.
         If a wall exists on that edge, the edge is tokenized in the same manner, using `VOCAB.ADJLIST_WALL` in place of `VOCAB.CONNECTOR`.
         """
-<<<<<<< HEAD
         def _get_edges(self, maze: LatticeMaze) -> ConnectionArray:
-=======
-
-        def get_edges(
-            maze: LatticeMaze,
-        ) -> ConnectionArray:
->>>>>>> 1f167617
             lattice_edges: ConnectionArray = lattice_connection_array(maze.grid_n)
             return np.append(lattice_edges, np.flip(lattice_edges, axis=1), axis=0)
 
@@ -889,13 +863,8 @@
         """
 
         walls: bool = serializable_field(default=False)
-<<<<<<< HEAD
         
         def _get_edges(self, maze: LatticeMaze) -> ConnectionArray:
-=======
-
-        def get_edges(self, maze: LatticeMaze) -> ConnectionArray:
->>>>>>> 1f167617
             conn_list: ConnectionList = maze.connection_list
             if self.walls:
                 conn_list = np.logical_not(conn_list)
@@ -960,13 +929,8 @@
         pre: bool = serializable_field(default=False)
         post: bool = serializable_field(default=True)
         shuffle_d0: bool = serializable_field(default=True)
-<<<<<<< HEAD
         edge_grouping: EdgeGroupings.EdgeGrouping = serializable_field(
             default=EdgeGroupings.Ungrouped(),
-=======
-        edge_grouping: EdgeGroupings._EdgeGrouping = serializable_field(
-            default=EdgeGroupings.SingleEdges(),
->>>>>>> 1f167617
             loading_fn=lambda x: _load_tokenizer_element(x, EdgeGroupings),
         )
         edge_subset: EdgeSubsets._EdgeSubset = serializable_field(
@@ -978,7 +942,6 @@
             loading_fn=lambda x: _load_tokenizer_element(x, EdgePermuters),
         )
 
-<<<<<<< HEAD
         @abc.abstractmethod
         def _tokenize_edge_group(
             self, 
@@ -994,14 +957,14 @@
             edges: ConnectionArray = self.edge_permuter._permute(edges)
             group_params: EdgeGroupings._GroupingTokenParams = self.edge_grouping._token_params()
             tokens: list[str] = [
-                *unpackable_if_true_attribute((VOCAB.ADJLIST_PRE,), self, "pre"),
+                *empty_sequence_if_attr_false((VOCAB.ADJLIST_PRE,), self, "pre"),
                 *[self._tokenize_edge_group(g, maze, ct, group_params) for g in self.edge_grouping._group_edges(edges)]
-                *unpackable_if_true_attribute((VOCAB.ADJLIST_PRE,), self, "post"),
+                *empty_sequence_if_attr_false((VOCAB.ADJLIST_PRE,), self, "post"),
             ]
             return tokens
         
     @serializable_dataclass(frozen=True, kw_only=True)
-    class AdjListCoord(AdjListTokenizer):
+    class AdjListCoord(_AdjListTokenizer):
         """Represents an edge group as tokens for the leading coord followed by coord tokens for the other group members.
         """
         edge_permuter: EdgePermuters.EdgePermuter = serializable_field(
@@ -1019,78 +982,13 @@
             pass
         
     @serializable_dataclass(frozen=True, kw_only=True)
-    class AdjListCardinal(AdjListTokenizer):
+    class AdjListCardinal(_AdjListTokenizer):
         """Represents an edge group as coord tokens for the leading coord and cardinal tokens relative to the leading coord for the other group members.
 
         # Parameters
         - `coord_first`: Whether the leading coord token(s) should come before or after the sequence of cardinal tokens.
         """
         edge_permuter: EdgePermuters.EdgePermuter = serializable_field(
-=======
-        def to_tokens(self, maze: LatticeMaze) -> list[str]:
-            edges: ConnectionArray = self.edge_subset.get_edges(maze)
-            edges = self.edge_permuter._permute(edges)
-
-    @serializable_dataclass(frozen=True, kw_only=True)
-    class AdjListCoord(_AdjListTokenizer):
-        edge_permuter: EdgePermuters._EdgePermuter = serializable_field(
-            default=EdgePermuters.RandomCoord(),
-            loading_fn=lambda x: _load_tokenizer_element(x, EdgePermuters),
-        )
-        """
-        Represents a connection as the tokens of 2 coords with optional delimiters.
-
-        # Parameters
-        - `intra`: Whether all coords include a delimiter token between coordinates
-        - `post`: Whether all coords include an integral following delimiter token
-        - `walls`: Whether the tokenized adjacency list should list the walls in the maze rather than the connections.
-        """
-
-        intra: bool = serializable_field(default=True)
-        post: bool = serializable_field(default=True)
-        walls: bool = serializable_field(default=False)
-
-        def _single_connection_tokens(
-            self,
-            coord1: Coord,
-            coord2: Coord,
-            coord_tokenizer: CoordTokenizers._CoordTokenizer,
-        ) -> list[str]:
-            return [
-                *coord_tokenizer.to_tokens(coord1),
-                *([VOCAB.CONNECTOR] if self.intra else ()),
-                *coord_tokenizer.to_tokens(coord2),
-                *([VOCAB.ADJACENCY_ENDLINE] if self.post else ()),
-            ]
-
-        def to_tokens(
-            self,
-            maze: LatticeMaze,
-            coord_tokenizer: CoordTokenizers._CoordTokenizer,
-        ) -> list[str]:
-            warnings.warn(
-                "Aaron I'm not sure if this is correct, just trying to get tests to collect"
-            )
-            if self.walls:
-                conn_list = np.logical_not(maze.connection_list)
-                conn_list[0, -1, :] = False
-                conn_list[1, :, -1] = False
-            adj_list = connection_list_to_adj_list(maze.connection_list)
-            return itertools.chain.from_iterable(
-                [
-                    self._single_connection_tokens(c_s, c_e, coord_tokenizer)
-                    for c_s, c_e in adj_list
-                ]
-            )
-
-        def is_valid(self) -> bool:
-            # No invalid instances possible within data member type hint bounds
-            return True
-
-    @serializable_dataclass(frozen=True, kw_only=True)
-    class AdjListCardinal(_AdjListTokenizer):
-        edge_permuter: EdgePermuters._EdgePermuter = serializable_field(
->>>>>>> 1f167617
             default=EdgePermuters.BothCoords(),
             loading_fn=lambda x: _load_tokenizer_element(x, EdgePermuters),
         )
