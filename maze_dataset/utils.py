import cProfile
import math
import pstats
import timeit
import typing
from typing import (
    Any, 
    Callable, 
    Iterable, 
    Literal, 
    Mapping, 
    NamedTuple, 
    TypeVar,
    Generator,
    Protocol,
    runtime_checkable,
    get_args,
    get_origin,
    ClassVar,
    )
from types import UnionType
import frozendict
from dataclasses import field
import itertools
from functools import cache
import enum

import numpy as np
from jaxtyping import Bool, Int8
from muutils.statcounter import StatCounter

WhenMissing = Literal["except", "skip", "include"]


@runtime_checkable
class IsDataclass(Protocol):
    # Type hint for any dataclass instance
    # https://stackoverflow.com/questions/54668000/type-hint-for-an-instance-of-a-non-specific-dataclass
    __dataclass_fields__: ClassVar[dict[str, Any]]

    
FiniteValued = TypeVar("FiniteValued", bool, IsDataclass, enum.Enum)


def bool_array_from_string(
    string: str, shape: list[int], true_symbol: str = "T"
) -> Bool[np.ndarray, "*shape"]:
    """Transform a string into an ndarray of bools.

    Parameters
    ----------
    string: str
        The string representation of the array
    shape: list[int]
        The shape of the resulting array
    true_symbol:
        The character to parse as True. Whitespace will be removed. All other characters will be parsed as False.

    Returns
    -------
    np.ndarray
        A ndarray with dtype bool of shape `shape`

    Examples
    --------
    >>> bool_array_from_string(
    ...     "TT TF", shape=[2,2]
    ... )
    array([[ True,  True],
        [ True, False]])
    """
    stripped = "".join(string.split())

    expected_symbol_count = math.prod(shape)
    symbol_count = len(stripped)
    if len(stripped) != expected_symbol_count:
        raise ValueError(
            f"Connection List contains the wrong number of symbols. Expected {expected_symbol_count}. Found {symbol_count} in {stripped}."
        )

    bools = [True if symbol == true_symbol else False for symbol in stripped]
    return np.array(bools).reshape(*shape)


def corner_first_ndindex(n: int, ndim: int = 2) -> list[tuple]:
    """returns an array of indices, sorted by distance from the corner

    this gives the property that `np.ndindex((n,n))` is equal to
    the first n^2 elements of `np.ndindex((n+1, n+1))`

    ```
    >>> corner_first_ndindex(1)
    [(0, 0)]
    >>> corner_first_ndindex(2)
    [(0, 0), (0, 1), (1, 0), (1, 1)]
    >>> corner_first_ndindex(3)
    [(0, 0), (0, 1), (1, 0), (1, 1), (0, 2), (2, 0), (1, 2), (2, 1), (2, 2)]
    ```
    """

    unsorted: list = list(np.ndindex(tuple([n for _ in range(ndim)])))
    return sorted(unsorted, key=lambda x: (max(x), x if x[0] % 2 == 0 else x[::-1]))

    # alternate numpy version from GPT-4:
    """
    # Create all index combinations
    indices = np.indices([n]*ndim).reshape(ndim, -1).T
    # Find the max value for each index
    max_indices = np.max(indices, axis=1)
    # Identify the odd max values
    odd_mask = max_indices % 2 != 0
    # Make a copy of indices to avoid changing the original one
    indices_copy = indices.copy()
    # Reverse the order of the coordinates for indices with odd max value
    indices_copy[odd_mask] = indices_copy[odd_mask, ::-1]
    # Sort by max index value, then by coordinates
    sorted_order = np.lexsort((*indices_copy.T, max_indices))
    return indices[sorted_order]
    """

def lattice_connection_array(n: int) -> Int8[np.ndarray, "edges leading_trailing_coord=2 row_column=2"]:
    """
    Returns a 3D NumPy array containing all the edges in a 2D square lattice of size n x n.
    Thanks Claude.
    
    # Parameters
    - `n`: The size of the square lattice.
        
    # Returns
    - np.ndarray: A 3D NumPy array of shape (2*n*(n-1), 2, 2) containing the coordinates of the edges in the 2D square lattice.
    """
    row_coords, col_coords = np.meshgrid(np.arange(n, dtype=np.int8), np.arange(n, dtype=np.int8), indexing='ij', )
    
    # Horizontal edges
    horiz_edges = np.column_stack((row_coords[:, :-1].ravel(), col_coords[:, :-1].ravel(),
                                    row_coords[:, 1:].ravel(), col_coords[:, 1:].ravel()))

    # Vertical edges
    vert_edges = np.column_stack((row_coords[:-1, :].ravel(), col_coords[:-1, :].ravel(),
                                   row_coords[1:, :].ravel(), col_coords[1:, :].ravel()))
    
    return np.concatenate((horiz_edges.reshape(n**2-n, 2, 2), vert_edges.reshape(n**2-n, 2, 2)), axis=0)

def adj_list_to_nested_set(adj_list: list) -> set:
    """Used for comparison of adj_lists

    Adj_list looks like [[[0, 1], [1, 1]], [[0, 0], [0, 1]], ...]
    We don't care about order of coordinate pairs within
    the adj_list or coordinates within each coordinate pair."""
    return {
        frozenset([tuple(start_coord), tuple(end_coord)])
        for start_coord, end_coord in adj_list
    }


_AM_K = typing.TypeVar("_AM_K")
_AM_V = typing.TypeVar("_AM_V")


def apply_mapping(
    mapping: Mapping[_AM_K, _AM_V],
    iter: Iterable[_AM_K],
    when_missing: WhenMissing = "skip",
) -> list[_AM_V]:
    """Given an and a mapping, apply the mapping to the iterable with certain options"""
    output: list[_AM_V] = list()
    item: _AM_K
    for item in iter:
        if item in mapping:
            output.append(mapping[item])
            continue
        match when_missing:
            case "skip":
                continue
            case "include":
                output.append(item)
            case "except":
                raise ValueError(f"item {item} is missing from mapping {mapping}")
            case _:
                raise ValueError(f"invalid value for {when_missing = }")
    return output


def apply_mapping_chain(
    mapping: Mapping[_AM_K, Iterable[_AM_V]],
    iter: Iterable[_AM_K],
    when_missing: WhenMissing = "skip",
) -> list[_AM_V]:
    """Given a list and a mapping, apply the mapping to the list"""
    output: list[_AM_V] = list()
    item: _AM_K
    for item in iter:
        if item in mapping:
            output.extend(mapping[item])
            continue
        match when_missing:
            case "skip":
                continue
            case "include":
                output.append(item)
            case "except":
                raise ValueError(f"item {item} is missing from mapping {mapping}")
            case _:
                raise ValueError(f"invalid value for {when_missing = }")
    return output


T = TypeVar("T")

FancyTimeitResult = NamedTuple(
    "FancyTimeitResult",
    [
        ("timings", StatCounter),
        ("return_value", T | None),
        ("profile", pstats.Stats | None),
    ],
)


def timeit_fancy(
    cmd: Callable[[], T] | str,
    setup: str = lambda: None,
    repeats: int = 5,
    namespace: dict[str, Any] | None = None,
    get_return: bool = True,
    do_profiling: bool = False,
) -> FancyTimeitResult:
    """
    Wrapper for `timeit` to get the fastest run of a callable with more customization options.

    Approximates the functionality of the %timeit magic or command line interface in a Python callable.

    # Parameters
    - `cmd: Callable[[], T] | str`
        The callable to time. If a string, it will be passed to `timeit.Timer` as the `stmt` argument.
    - `setup: str`
        The setup code to run before `cmd`. If a string, it will be passed to `timeit.Timer` as the `setup` argument.
    - `repeats: int`
        The number of times to run `cmd` to get a reliable measurement.
    - `namespace: dict[str, Any]`
        Passed to `timeit.Timer` constructor.
        If `cmd` or `setup` use local or global variables, they must be passed here. See `timeit` documentation for details.
    - `get_return: bool`
        Whether to pass the value returned from `cmd`. If True, the return value will be appended in a tuple with execution time.
        This is for speed and convenience so that `cmd` doesn't need to be run again in the calling scope if the return values are needed.
        (default: `False`)
    - `do_profiling: bool`
        Whether to return a `pstats.Stats` object in addition to the time and return value.
        (default: `False`)

    # Returns
    `FancyTimeitResult`, which is a NamedTuple with the following fields:
    - `time: float`
        The time in seconds it took to run `cmd` the minimum number of times to get a reliable measurement.
    - `return_value: T|None`
        The return value of `cmd` if `get_return` is `True`, otherwise `None`.
    - `profile: pstats.Stats|None`
        A `pstats.Stats` object if `do_profiling` is `True`, otherwise `None`.
    """
    timer: timeit.Timer = timeit.Timer(cmd, setup, globals=namespace)

    # Perform the timing
    times: list[float] = timer.repeat(repeats, 1)

    # Optionally capture the return value
    return_value: T | None = None
    profile: pstats.Stats | None = None

    if get_return or do_profiling:
        # Optionally perform profiling
        if do_profiling:
            profiler = cProfile.Profile()
            profiler.enable()

        return_value: T = cmd()

        if do_profiling:
            profiler.disable()
            profile = pstats.Stats(profiler).strip_dirs().sort_stats("cumulative")

    # reset the return value if it wasn't requested
    if not get_return:
        return_value = None

    return FancyTimeitResult(
        timings=StatCounter(times),
        return_value=return_value,
        profile=profile,
    )


def empty_sequence_if_attr_false(
    itr: Iterable[Any],
    attr_owner: Any,
    attr_name: str,
) -> Iterable[any]:
    """Returns `itr` if `attr_owner` has the attribute `attr_name` and it boolean casts to `True`. Returns an empty sequence otherwise.

    Particularly useful for optionally inserting delimiters into a sequence depending on an `TokenizerElement` attribute.

    # Parameters:
    - `itr: Iterable[Any]`
        The iterable to return if the attribute is `True`.
    - `attr_owner: Any`
        The object to check for the attribute.
    - `attr_name: str`
        The name of the attribute to check.

    # Returns:
    - `itr: Iterable` if `attr_owner` has the attribute `attr_name` and it boolean casts to `True`, otherwise an empty sequence.
    - `()` an empty sequence if the attribute is `False` or not present.
    """
<<<<<<< HEAD
    return iterable if bool(getattr(attr_owner, attr_name, False)) else ()


def flatten(it: Iterable[any], levels_to_flatten: int | None = None) -> Generator:
    """
    Flattens an arbitrarily nested iterable.
    Flattens all iterable data types except for `str` and `bytes`.

    # Returns
    Generator over the flattened sequence.

    # Parameters
    - `it`: Any arbitrarily nested iterable.
    - `levels_to_flatten`: Number of levels to flatten by. If `None`, performs full flattening.
    """
    for x in it:
        # TODO: swap type check with more general check for __iter__() or __next__() or whatever
        if (
            hasattr(x, "__iter__")
            and not isinstance(x, (str, bytes))
            and (levels_to_flatten is None or levels_to_flatten > 0)
        ):
            yield from flatten(
                x, None if levels_to_flatten == None else levels_to_flatten - 1
            )
        else:
            yield x


def is_abstract(cls):
    if not hasattr(cls, "__abstractmethods__"):
        return False # an ordinary class
    elif len(cls.__abstractmethods__) == 0:
        return False # a concrete implementation of an abstract class
    else:
        return True # an abstract class


def get_all_subclasses(class_: type, include_self=False) -> set[type]:
    """
    Returns a set containing all child classes in the subclass graph of `class_`.
    I.e., includes subclasses of subclasses, etc.

    # Parameters
    - `include_self`: Whether to include `class_` itself in the returned list
    - `class_`: Superclass
    
    # Development
    Since most class hierarchies are small, the inefficiencies of the existing recursive implementation aren't problematic.
    It might be valuable to refactor with memoization if the need arises to use this function on a very large class hierarchy.
    """
    subs: list[set] = [
        get_all_subclasses(sub, include_self=True)
        for sub in class_.__subclasses__()
        if sub is not None
    ]
    subs: set = set(flatten(subs))
    if include_self:
        subs.add((class_))
    return subs
    

def _apply_validation_func(
    type_: FiniteValued,
    vals: list[FiniteValued], 
    validation_funcs: frozendict.frozendict[FiniteValued, Callable[[FiniteValued], bool]] | None = None
    ) -> list[FiniteValued]:
    """Helper function for `all_instances`
    """
    if validation_funcs is None or len(vals) == 0:
        return vals
    if hasattr(type_, "__mro__"):  # UnionType doesn't have `__mro__`
        for superclass in type_.__mro__:
            if superclass not in validation_funcs:
                continue
            vals = list(filter(validation_funcs[superclass], vals))
            break  # Only the first validation function hit in the mro is applied
    return vals


@cache
def all_instances(
    type_: FiniteValued, 
    validation_funcs: frozendict.frozendict[FiniteValued, Callable[[FiniteValued], bool]] | None = None
    ) -> list[FiniteValued]:
    """Returns all possible values of an instance of `type_` if finite instances exist.
    Do not use with types whose members contain circular references.
    Function is susceptible to infinite recursion if `type_` is a dataclass whose member tree includes another instance of `type_`.
    
    # Parameters
    - `type_`: A finite-valued type. See section "Supported `type_` Values" for more details.
    - `validation_funcs`: A mapping of types to auxiliary functions to validate instances of that type.
    This optional argument can provide an additional, more precise layer of validation for the instances generated beyond what type hinting alone can provide.
        
    # Supported `type_` Values
    `type_` may be:
    - `FiniteValued`
    - A finite-valued, fixed-length Generic tuple type.
    E.g., `tuple[bool]`, `tuple[bool, MyEnum]` are OK.
    `tuple[bool, ...]` is NOT supported, since the length of the tuple is not fixed.
    - Nested versions of any of the types in this list
    - A `UnionType` of any of the types in this list
    
    # `validation_funcs` Details
    `validation_funcs` is applied after all instances have been generated according to type hints.
    If `type_` is in `validation_funcs`, then the list of instances is filtered by `validation_funcs[type_](instance)`.
    `validation_funcs` is passed down for all recursive calls of `all_instances`.
    This allows for improved performance through maximal pruning of the exponential tree.
    `validation_funcs` supports subclass checking.
    If `type_` is not found in `validation_funcs`, then the search is performed iteratively in mro order.
    If a superclass of `type_` is found while searching in mro order, that validation function is applied and the list is returned.
    If no superclass of `type_` is found, then no filter is applied.
    """
    if type_ == bool:
        return _apply_validation_func(type_, [True, False], validation_funcs)
    elif hasattr(type_, "__dataclass_fields__") and not is_abstract(type_):
        # Concrete dataclass: construct dataclass instances with all possible combinations of fields
        fields: list[field] = type_.__dataclass_fields__
        fields_to_types: dict[str, type] = {f: fields[f].type for f in fields}
        all_arg_sequences: Iterable = itertools.product(*[all_instances(arg_type, validation_funcs) for arg_type in fields_to_types.values()])
        return _apply_validation_func(type_, [type_(**{fld: arg for fld, arg in zip(fields_to_types.keys(), args)}) 
                for args in all_arg_sequences], validation_funcs)
    elif hasattr(type_, "__dataclass_fields__") and is_abstract(type_):
        # Abstract dataclass: call `all_instances` on each subclass
        return _apply_validation_func(type_, list(flatten([all_instances(sub, validation_funcs) for sub in type_.__subclasses__()], levels_to_flatten=1)), validation_funcs)
    elif get_origin(type_) == tuple: # Only matches Generic type tuple since regular tuple is not finite-valued
        # Generic tuple: Similar to concrete dataclass. Construct all possible combinations of tuple fields.
        return _apply_validation_func(type_, [
            tuple(combo) for combo in
            itertools.product(
                *[all_instances(tup_item, validation_funcs) for tup_item in get_args(type_)]
            )
        ], validation_funcs)
    elif get_origin(type_) == UnionType: 
        # Union: call `all_instances` for each type in the Union
        return _apply_validation_func(type_, list(flatten([all_instances(sub, validation_funcs) for sub in get_args(type_)], levels_to_flatten=1)), validation_funcs)
    elif type(type_) == enum.EnumMeta: # `issubclass(type_, enum.Enum)` doesn't work
        # Enum: return all Enum members
        raise NotImplementedError(f"Support for Enums not yet implemented.")
    else:
        raise TypeError(f"Type {type_} either has unbounded possible values or is not supported.")
    
    
def dataclass_set_equals(coll1: Iterable[IsDataclass], coll2: Iterable[IsDataclass]) -> bool:
    """Compares 2 collections of dataclass instances as if they were sets.
    Duplicates are ignored in the same manner as a set.
    Unfrozen dataclasses can't be placed in sets since they're not hashable.
    Collections of them may be compared using this function.
    """
    def get_hashable_eq_attrs(dc: IsDataclass) -> tuple[Any]:
        """Returns a tuple of all fields used for equality comparison.
        Essentially used to generate a hashable dataclass representation of a dataclass for equality comparison even if it's not frozen.
        """
        return *(getattr(dc, fld.name) for fld in filter(lambda x: x.compare, dc.__dataclass_fields__.values())), type(dc)
    
    return {get_hashable_eq_attrs(x) for x in coll1} == {get_hashable_eq_attrs(y) for y in coll2}


def isinstance_by_type_name(o: object, type_name: str):
    """Behaves like stdlib `isinstance` except it accepts a string representation of the type rather than the type itself.
    This is a hacky function intended to circumvent the need to import a type into a module.
    It is susceptible to type name collisions.
    
    # Parameters
    `o`: Object (not the type itself) whose type to interrogate
    `type_name`: The string returned by `type_.__name__`.
    Generic types are not supported, only types that would appear in `type_.__mro__`.
    """
    return type_name in {s.__name__ for s in type(o).__mro__}
=======
    return itr if bool(getattr(attr_owner, attr_name, False)) else ()
>>>>>>> 33afb1bb
<|MERGE_RESOLUTION|>--- conflicted
+++ resolved
@@ -310,8 +310,7 @@
     - `itr: Iterable` if `attr_owner` has the attribute `attr_name` and it boolean casts to `True`, otherwise an empty sequence.
     - `()` an empty sequence if the attribute is `False` or not present.
     """
-<<<<<<< HEAD
-    return iterable if bool(getattr(attr_owner, attr_name, False)) else ()
+    return itr if bool(getattr(attr_owner, attr_name, False)) else ()
 
 
 def flatten(it: Iterable[any], levels_to_flatten: int | None = None) -> Generator:
@@ -480,6 +479,4 @@
     Generic types are not supported, only types that would appear in `type_.__mro__`.
     """
     return type_name in {s.__name__ for s in type(o).__mro__}
-=======
-    return itr if bool(getattr(attr_owner, attr_name, False)) else ()
->>>>>>> 33afb1bb
+    