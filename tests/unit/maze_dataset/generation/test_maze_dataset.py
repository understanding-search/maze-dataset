--- conflicted
+++ resolved
@@ -81,6 +81,7 @@
             d = MazeDataset.generate(c, gen_parallel=False)
             assert MazeDataset.load(d._serialize_minimal()) == d
 
+    # TODO: clean up and parametrize this test
     def test_save_read_minimal(self):
         def save_and_read(d: MazeDataset, p: str):
             d.save(file_path=p)
@@ -109,23 +110,17 @@
             ]
         )
         for c in cfgs:
-<<<<<<< HEAD
-            dataset = MazeDataset.generate(c, gen_parallel=False)
-            path = os.path.abspath(
-                os.path.join(
-                    os.getcwd(), "..", "data", dataset.cfg.to_fname() + ".zanj"
-                )
-            )
+            d = MazeDataset.generate(c, gen_parallel=False)
+            p = Path("tests/_temp/test_maze_dataset/") / (d.cfg.to_fname() + ".zanj")
+
             # Test with full serialization
             set_serialize_minimal_threshold(None)
-            save_and_read(dataset, path)
+            save_and_read(d, p)
 
             # Test with minimal serialization
             set_serialize_minimal_threshold(0)
-            save_and_read(dataset, path)
-=======
-            d = MazeDataset.generate(c, gen_parallel=False)
-            p = Path("tests/_temp/test_maze_dataset/") / (d.cfg.to_fname() + ".zanj")
+            save_and_read(d, p)
+
             d.save(file_path=p)
             # read as MazeDataset
             roundtrip = MazeDataset.read(p)
@@ -137,7 +132,6 @@
             z = ZANJ()
             roundtrip_zanj = z.read(p)
             assert roundtrip_zanj == d
->>>>>>> 9ded2383
 
     def test_custom_maze_filter(self):
         connection_list = bool_array_from_string(
