--- conflicted
+++ resolved
@@ -1,84 +1,19 @@
 import itertools
-<<<<<<< HEAD
-import os
-=======
 import random
->>>>>>> 9ded2383
 import re
 from collections import Counter
 from itertools import product
 from typing import Iterable, Sequence
 
-<<<<<<< HEAD
-import numpy as np
-=======
 import frozendict
 import numpy as np
 from jaxtyping import Int
 from muutils.misc import flatten
 from muutils.mlutils import GLOBAL_SEED
->>>>>>> 9ded2383
 from pytest import mark, param
-from zanj import ZANJ
 
 from maze_dataset import (
     VOCAB,
-<<<<<<< HEAD
-    VOCAB_LIST,
-    Coord,
-    CoordTup,
-    LatticeMaze,
-    LatticeMazeGenerators,
-    MazeDataset,
-    MazeDatasetConfig,
-    SolvedMaze,
-    TargetedLatticeMaze,
-)
-from maze_dataset.generation import LatticeMazeGenerators
-from maze_dataset.plotting.print_tokens import color_maze_tokens_AOTP
-from maze_dataset.tokenization import (
-    ALL_TOKENIZERS,
-    CoordTokenizers,
-    MazeTokenizer,
-    MazeTokenizer2,
-    PromptSequencers,
-    TokenizationMode,
-)
-from maze_dataset.tokenization.util import equal_except_adj_list_sequence
-
-GRID_N = 5
-N_MAZES = 5
-CFG: MazeDatasetConfig = MazeDatasetConfig(
-    name="test",
-    grid_n=GRID_N,
-    n_mazes=N_MAZES,
-    maze_ctor=LatticeMazeGenerators.gen_dfs,
-)
-MAZE_DATASET: MazeDataset = MazeDataset.from_config(
-    CFG,
-    do_download=False,
-    load_local=False,
-    do_generate=True,
-    save_local=False,
-    verbose=True,
-    gen_parallel=False,
-)
-LATTICE_MAZES: list[LatticeMaze] = [
-    LatticeMazeGenerators.gen_dfs(np.array([GRID_N, GRID_N])) for _ in range(N_MAZES)
-]
-_PATHS = [maze.generate_random_path() for maze in LATTICE_MAZES]
-TARGETED_MAZES: list[TargetedLatticeMaze] = [
-    TargetedLatticeMaze.from_lattice_maze(maze, path[0], path[-1])
-    for maze, path in zip(LATTICE_MAZES, _PATHS)
-]
-# MIXED_MAZES alternates the maze types, so you can slice a contiguous subset and still get all types
-MIXED_MAZES: list[LatticeMaze | TargetedLatticeMaze | SolvedMaze] = [
-    x
-    for x in itertools.chain.from_iterable(
-        itertools.zip_longest(MAZE_DATASET.mazes, TARGETED_MAZES, LATTICE_MAZES)
-    )
-]
-=======
     ConnectionArray,
     Coord,
     CoordArray,
@@ -121,7 +56,6 @@
 
 # Use for test fuzzing when there are too many possible tokenizers
 NUM_TOKENIZERS_TO_TEST = 100
->>>>>>> 9ded2383
 
 
 def test_tokenizer():
@@ -217,11 +151,7 @@
     tokenizer: MazeTokenizer | MazeTokenizerModular,
     tokens: str,
 ):
-<<<<<<< HEAD
-    if tok_mode == TokenizationMode.AOTP_CTT_indexed:
-=======
     if not tokenizer.is_UT():
->>>>>>> 9ded2383
         # The hardcoded `tokens` assumes a UT tokenizer.
         # Here we modify `tokens` to match what a `AOTP_CTT_indexed` tokenizer would produce.
         tokens = re.sub(r"\(([0-9]),([0-9])\)", r"(\1 , \2)", tokens)
@@ -246,9 +176,6 @@
     assert equal_except_adj_list_sequence(tokens_original_split, tokens_roundtrip)
 
 
-<<<<<<< HEAD
-# MazeTokenizer2 tests
-=======
 @mark.parametrize(
     "tok_mode, max_grid_size, result",
     [
@@ -273,7 +200,6 @@
 
 
 # MazeTokenizerModular tests
->>>>>>> 9ded2383
 # =====================
 
 # Backwards compatibility tests
@@ -285,11 +211,7 @@
     [
         param(maze[0], tok_spec, id=f"{tok_spec.value}-maze{maze[1]}")
         for maze, tok_spec in itertools.product(
-<<<<<<< HEAD
-            [(maze, i) for i, maze in enumerate(MIXED_MAZES[:6])],
-=======
             [(maze, i) for i, maze in enumerate(MIXED_MAZES)],
->>>>>>> 9ded2383
             [tok_mode for tok_mode in TokenizationMode],
         )
     ],
@@ -297,14 +219,6 @@
 def test_to_tokens_backwards_compatible(
     maze: SolvedMaze, legacy_tokenizer: TokenizationMode
 ):
-<<<<<<< HEAD
-    tokenizer: MazeTokenizer2 = MazeTokenizer2.from_legacy(legacy_tokenizer)
-    toks: list[str] = maze.as_tokens(tokenizer)
-    toks2: list[str] = tokenizer.to_tokens(maze)
-    toks_legacy: list[str] = maze.as_tokens(legacy_tokenizer)
-    assert equal_except_adj_list_sequence(toks, toks_legacy)
-    assert equal_except_adj_list_sequence(toks2, toks_legacy)
-=======
     tokenizer: MazeTokenizerModular = MazeTokenizerModular.from_legacy(legacy_tokenizer)
     toks: list[str] = maze.as_tokens(tokenizer)
     toks2: list[str] = tokenizer.to_tokens(maze)
@@ -319,7 +233,6 @@
             f"{len(toks) = }, {len(toks2) = }, {len(toks_legacy) = }\n"
             f"{toks = }\n{toks2 = }\n{toks_legacy = }",
         ) from e
->>>>>>> 9ded2383
 
 
 @mark.parametrize(
@@ -344,11 +257,7 @@
 def test_coords_to_strings_backwards_compatible(
     coords: list[Coord, CoordTup], legacy_tok_mode: TokenizationMode
 ):
-<<<<<<< HEAD
-    tokenizer: MazeTokenizer2 = MazeTokenizer2.from_legacy(legacy_tok_mode)
-=======
     tokenizer: MazeTokenizerModular = MazeTokenizerModular.from_legacy(legacy_tok_mode)
->>>>>>> 9ded2383
     legacy_tokenizer = MazeTokenizer(tokenization_mode=legacy_tok_mode)
     strings: list[str] = tokenizer.coords_to_strings(coords)
     strings_legacy: list[str] = legacy_tokenizer.coords_to_strings(coords)
@@ -360,11 +269,7 @@
     [
         param(maze[0], tok_spec, id=f"{tok_spec.value}-maze{maze[1]}")
         for maze, tok_spec in itertools.product(
-<<<<<<< HEAD
-            [(maze, i) for i, maze in enumerate(MIXED_MAZES[:6])],
-=======
             [(maze, i) for i, maze in enumerate(MIXED_MAZES)],
->>>>>>> 9ded2383
             [tok_mode for tok_mode in TokenizationMode],
         )
     ],
@@ -372,11 +277,7 @@
 def test_from_tokens_backwards_compatible(
     maze: LatticeMaze, tok_mode: TokenizationMode
 ):
-<<<<<<< HEAD
-    tokenizer = MazeTokenizer2.from_legacy(tok_mode)
-=======
     tokenizer = MazeTokenizerModular.from_legacy(tok_mode)
->>>>>>> 9ded2383
     toks = maze.as_tokens(tok_mode)
     # Equality test of `as_tokens` output done in a separate unit test
     maze_legacy: LatticeMaze = LatticeMaze.from_tokens(toks, tok_mode)
@@ -389,97 +290,6 @@
 
 
 @mark.parametrize(
-<<<<<<< HEAD
-    "maze,tokenizer",
-    [
-        param(maze[0], tokenizer, id=f"{type(maze[0])}{maze[1]}-{tokenizer.name}")
-        for maze, tokenizer in itertools.product(
-            [(maze, i) for i, maze in enumerate(MIXED_MAZES[:6])], ALL_TOKENIZERS
-        )
-    ],
-)
-def test_token_region_delimiters(maze: LatticeMaze, tokenizer: MazeTokenizer2):
-    """<PATH_START> and similar token region delimiters should appear at most 1 time, regardless of tokenizer."""
-    counts: Counter = Counter(maze.as_tokens(tokenizer))
-    assert all([counts[tok] < 2 for tok in VOCAB_LIST[:8]])
-
-
-@mark.parametrize(
-    "tokenizer", [param(tokenizer, id=tokenizer.name) for tokenizer in ALL_TOKENIZERS]
-)
-def test_tokenizer_properties(tokenizer: MazeTokenizer2):
-    # Just make sure the call doesn't raise exception
-    assert len(tokenizer.name) > 5
-
-    assert tokenizer.vocab_size == 4096
-    assert isinstance(tokenizer.token_arr, Iterable)
-    assert all(isinstance(token, str) for token in tokenizer.token_arr)
-    assert tokenizer.token_arr[tokenizer.padding_token_index] == VOCAB.PADDING
-
-    # Just make sure the call doesn't raise exception
-    print(tokenizer.summary())
-
-
-@mark.parametrize(
-    "maze,tokenizer",
-    [
-        param(maze[0], tokenizer, id=f"{tokenizer.name}-maze{maze[1]}")
-        for maze, tokenizer in itertools.product(
-            [(maze, i) for i, maze in enumerate(MIXED_MAZES[:6])], ALL_TOKENIZERS
-        )
-    ],
-)
-def test_encode_decode(maze: LatticeMaze, tokenizer: MazeTokenizer2):
-    # Just make sure the call doesn't raise exception
-
-    maze_tok: list[str] = maze.as_tokens(maze_tokenizer=tokenizer)
-
-    maze_encoded: list[int] = tokenizer.encode(maze_tok)
-    maze_decoded: LatticeMaze = tokenizer.decode(maze_encoded)
-
-    assert maze_tok == maze_decoded
-
-    maze_recovered: LatticeMaze = SolvedMaze.from_tokens(
-        maze_tok, maze_tokenizer=tokenizer
-    )
-
-    assert (maze.connection_list == maze_recovered.connection_list).all()
-
-
-@mark.parametrize(
-    "tokenizer", [param(tokenizer, id=tokenizer.name) for tokenizer in ALL_TOKENIZERS]
-)
-def test_zanj_save_read(tokenizer: MazeTokenizer2):
-    path = os.path.abspath(
-        os.path.join(
-            os.path.curdir, "data", "MazeTokenizer2_" + hex(hash(tokenizer)) + ".zanj"
-        )
-    )
-    zanj = ZANJ()
-    zanj.save(tokenizer, path)
-    assert zanj.read(path) == tokenizer
-
-
-def test_is_AOTP():
-    for mt in ALL_TOKENIZERS:
-        if isinstance(mt.prompt_sequencer, PromptSequencers.AOTP):
-            assert mt.is_AOTP()
-        else:
-            assert not mt.is_AOTP()
-    assert not MazeTokenizer2(prompt_sequencer=PromptSequencers.AOP()).is_AOTP()
-    assert not MazeTokenizer2(
-        prompt_sequencer=PromptSequencers.AOP(),
-        target_tokenizer=CoordTokenizers.CTT(),
-    ).is_AOTP()
-
-
-def test_is_UT():
-    for mt in ALL_TOKENIZERS:
-        if isinstance(mt.coord_tokenizer, CoordTokenizers.UT):
-            assert mt.is_UT()
-        else:
-            assert not mt.is_UT()
-=======
     "el, result",
     [
         param(elem, result, id=elem.name)
@@ -879,5 +689,4 @@
         if tok_elem.post:
             assert tok_counter[VOCAB.ADJACENCY_ENDLINE] == group_count
 
-    assert tok_counter[VOCAB.CONNECTOR] + tok_counter[VOCAB.ADJLIST_WALL] == edge_count
->>>>>>> 9ded2383
+    assert tok_counter[VOCAB.CONNECTOR] + tok_counter[VOCAB.ADJLIST_WALL] == edge_count